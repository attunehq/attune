[workspace]
resolver = "3"
members = ["packages/*"]

[workspace.dependencies]
attune = { path = "packages/attune" }
attune-macros = { path = "packages/attune-macros" }

# HACK: This version is pinned to work around crc-fast-rust#14[^1] and should be
# removed once that issue is resolved. ANY WORKSPACE PACKAGE THAT RELIES ON
# `aws-sdk-s3` MUST DIRECTLY PIN `crc-fast`.
#
# [^1]: https://github.com/awesomized/crc-fast-rust/issues/14
crc-fast = "= 1.3.0"

async-tempfile = "0.7.0"
aws-config = "1.6.1"
aws-credential-types = "1.2.3"
aws-sdk-s3 = "1.82.0"
aws-sigv4 = "1.3.3"
axum = { version = "0.8.3", features = ["macros", "multipart"] }
axum-test = { version = "17.3.0", features = ["all"] }
base64 = "0.22.1"
bollard = "0.19.1"
bon = "3.6.5"
bytes = "1.10.1"
chrono = "0.4.41"
clap = { version = "4.5.35", features = ["derive", "env", "wrap_help"] }
color-eyre = "0.6.5"
colored = "3.0.0"
debian-packaging = "0.18.0"
derivative = "2.2.0"
digest = "0.10.7"
dotenv = "0.15.0"
futures-util = "0.3.31"
gpgme = "0.11.0"
hex = "0.4.3"
http = "1.3.1"
http-body = "1.0.1"
http-body-util = "0.1.3"
indoc = "2.0.6"
inquire = "0.7.5"
itertools = "0.14.0"
lazy-regex = "3.4.1"
md-5 = "0.10.6"
percent-encoding = "2.3.1"
pgp = "0.16.0"
rand = "0.9.2"
reqwest = { version = "0.12.22", features = ["json", "multipart"] }
serde = { version = "1.0.219", features = ["derive"] }
serde_json = "1.0.140"
sha1 = "0.10.6"
sha2 = "0.10.8"
sqlx = { version = "0.8.3", features = ["postgres", "runtime-tokio", "time", "tls-native-tls"] }
tabled = "0.20.0"
tabwriter = "1.4.1"
tar = "0.4.44"
test-log = "0.2.18"
<<<<<<< HEAD
testcontainers = "0.25.0"
=======
thiserror = "2.0.12"
>>>>>>> 6dccb834
time = { version = "0.3.41", features = ["formatting", "serde"] }
tokio = { version = "1.44.1", features = ["macros", "rt-multi-thread", "signal", "tracing"] }
tokio-util = "0.7.16"
tower = "0.5.2"
tower-http = { version = "0.6.2", features = ["auth", "catch-panic", "trace"] }
tracing = "0.1.41"
tracing-subscriber = { version = "0.3.19", features = ["env-filter"] }
url = "2.5.4"
uuid = { version = "1.17.0", features = ["v4", "v7"] }
<<<<<<< HEAD
xshell = "0.2.7"
=======
workspace_root = "0.1.2"
>>>>>>> 6dccb834
<|MERGE_RESOLUTION|>--- conflicted
+++ resolved
@@ -56,11 +56,8 @@
 tabwriter = "1.4.1"
 tar = "0.4.44"
 test-log = "0.2.18"
-<<<<<<< HEAD
 testcontainers = "0.25.0"
-=======
 thiserror = "2.0.12"
->>>>>>> 6dccb834
 time = { version = "0.3.41", features = ["formatting", "serde"] }
 tokio = { version = "1.44.1", features = ["macros", "rt-multi-thread", "signal", "tracing"] }
 tokio-util = "0.7.16"
@@ -70,8 +67,5 @@
 tracing-subscriber = { version = "0.3.19", features = ["env-filter"] }
 url = "2.5.4"
 uuid = { version = "1.17.0", features = ["v4", "v7"] }
-<<<<<<< HEAD
 xshell = "0.2.7"
-=======
-workspace_root = "0.1.2"
->>>>>>> 6dccb834
+workspace_root = "0.1.2"