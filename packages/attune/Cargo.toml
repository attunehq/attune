[package]
name = "attune"
version = "0.1.0"
edition = "2024"

[dependencies]
<<<<<<< HEAD
# HACK: See note in workspace Cargo.toml.
crc-fast.workspace = true

=======
async-tempfile.workspace = true
>>>>>>> 6dccb834
aws-config.workspace = true
aws-sdk-s3.workspace = true
axum.workspace = true
axum-test.workspace = true
base64.workspace = true
bon.workspace = true
bytes.workspace = true
chrono.workspace = true
clap.workspace = true
color-eyre.workspace = true
colored.workspace = true
debian-packaging.workspace = true
derivative.workspace = true
digest.workspace = true
futures-util.workspace = true
gpgme.workspace = true
hex.workspace = true
http.workspace = true
inquire.workspace = true
itertools.workspace = true
lazy-regex.workspace = true
md-5.workspace = true
percent-encoding.workspace = true
pgp.workspace = true
rand.workspace = true
reqwest.workspace = true
serde_json.workspace = true
serde.workspace = true
sha1.workspace = true
sha2.workspace = true
sqlx.workspace = true
attune-macros.workspace = true
tabled.workspace = true
tabwriter.workspace = true
thiserror.workspace = true
time.workspace = true
tokio.workspace = true
tower-http.workspace = true
tower.workspace = true
tracing-subscriber.workspace = true
tracing.workspace = true
uuid.workspace = true

[dev-dependencies]
<<<<<<< HEAD
async-tempfile.workspace = true
axum-test.workspace = true
bollard.workspace = true
dotenv.workspace = true
http-body-util.workspace = true
http-body.workspace = true
indoc.workspace = true
tar.workspace = true
test-log.workspace = true
testcontainers.workspace = true
tokio-util.workspace = true
xshell.workspace = true
=======
indoc.workspace = true
test-log.workspace = true
workspace_root.workspace = true
>>>>>>> 6dccb834
<|MERGE_RESOLUTION|>--- conflicted
+++ resolved
@@ -4,13 +4,10 @@
 edition = "2024"
 
 [dependencies]
-<<<<<<< HEAD
 # HACK: See note in workspace Cargo.toml.
 crc-fast.workspace = true
 
-=======
 async-tempfile.workspace = true
->>>>>>> 6dccb834
 aws-config.workspace = true
 aws-sdk-s3.workspace = true
 axum.workspace = true
@@ -55,7 +52,6 @@
 uuid.workspace = true
 
 [dev-dependencies]
-<<<<<<< HEAD
 async-tempfile.workspace = true
 axum-test.workspace = true
 bollard.workspace = true
@@ -67,9 +63,5 @@
 test-log.workspace = true
 testcontainers.workspace = true
 tokio-util.workspace = true
-xshell.workspace = true
-=======
-indoc.workspace = true
-test-log.workspace = true
 workspace_root.workspace = true
->>>>>>> 6dccb834
+xshell.workspace = true