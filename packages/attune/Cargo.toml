--- conflicted
+++ resolved
@@ -49,12 +49,6 @@
 uuid.workspace = true
 
 [dev-dependencies]
-<<<<<<< HEAD
-test-log.workspace = true
-workspace_root.workspace = true
-=======
-async-tempfile.workspace = true
-axum-test.workspace = true
 indoc.workspace = true
 test-log.workspace = true
->>>>>>> 2b59ae7e
+workspace_root.workspace = true