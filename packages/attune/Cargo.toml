[package]
name = "attune"
version = "0.1.0"
edition = "2024"

[dependencies]
aws-config.workspace = true
aws-sdk-s3.workspace = true
axum.workspace = true
base64.workspace = true
bon.workspace = true
bytes.workspace = true
chrono.workspace = true
clap.workspace = true
colored.workspace = true
debian-packaging.workspace = true
derivative.workspace = true
digest.workspace = true
futures-util.workspace = true
gpgme.workspace = true
hex.workspace = true
http.workspace = true
inquire.workspace = true
itertools.workspace = true
lazy-regex.workspace = true
md-5.workspace = true
percent-encoding.workspace = true
pgp.workspace = true
rand.workspace = true
reqwest.workspace = true
serde_json.workspace = true
serde.workspace = true
sha1.workspace = true
sha2.workspace = true
sqlx.workspace = true
attune-macros.workspace = true
tabled.workspace = true
tabwriter.workspace = true
time.workspace = true
tokio.workspace = true
tower-http.workspace = true
tower.workspace = true
tracing-subscriber.workspace = true
tracing.workspace = true
uuid.workspace = true

[dev-dependencies]
<<<<<<< HEAD
indoc = "2"
bollard = "0.19.2"
tar = "0.4"
tokio-util = "0.7"
http-body-util = "0.1"
http-body = "1.0"
xshell = "0.2.7"
axum-test.workspace = true
=======
async-tempfile.workspace = true
axum-test.workspace = true
indoc.workspace = true
test-log.workspace = true
>>>>>>> af0529dc
<|MERGE_RESOLUTION|>--- conflicted
+++ resolved
@@ -45,18 +45,13 @@
 uuid.workspace = true
 
 [dev-dependencies]
-<<<<<<< HEAD
-indoc = "2"
-bollard = "0.19.2"
-tar = "0.4"
-tokio-util = "0.7"
-http-body-util = "0.1"
-http-body = "1.0"
-xshell = "0.2.7"
-axum-test.workspace = true
-=======
 async-tempfile.workspace = true
 axum-test.workspace = true
+bollard.workspace = true
+http-body-util.workspace = true
+http-body.workspace = true
 indoc.workspace = true
+tar.workspace = true
 test-log.workspace = true
->>>>>>> af0529dc
+tokio-util.workspace = true
+xshell.workspace = true