--- conflicted
+++ resolved
@@ -66,7 +66,7 @@
 tokio-util.workspace = true
 workspace_root.workspace = true
 xshell.workspace = true
-<<<<<<< HEAD
+test-with = "0.15.4"
 
 [package.metadata.deb]
 maintainer = "Attune Technologies, Inc. <team@attunehq.com>"
@@ -81,7 +81,4 @@
 assets = [
     ["target/release/attune", "usr/bin/", "755"],
     ["../../README.md", "usr/share/doc/attune/README", "644"],
-]
-=======
-test-with = "0.15.4"
->>>>>>> 27f4af82
+]