--- conflicted
+++ resolved
@@ -8,13 +8,8 @@
 use http::StatusCode;
 use percent_encoding::percent_encode;
 use reqwest::multipart::{self, Part};
-<<<<<<< HEAD
 use sha2::{Digest as _, Sha256};
-use tracing::{Level, debug, instrument};
-=======
-use sha2::{Digest, Sha256};
-use tracing::{Span, debug, instrument};
->>>>>>> 6dccb834
+use tracing::{Span, Level, debug, instrument};
 
 use attune::{
     api::{ErrorResponse, PATH_SEGMENT_PERCENT_ENCODE_SET},
@@ -256,18 +251,13 @@
     }
 }
 
-<<<<<<< HEAD
+/// Generate an index for the package, and sign it.
 #[instrument(level = Level::DEBUG)]
-async fn add_package(
+pub async fn add_package(
     ctx: &Config,
     command: &PkgAddCommand,
     sha256sum: &str,
-) -> Result<(), ErrorResponse> {
-=======
-/// Generate an index for the package, and sign it.
-#[instrument]
-pub async fn add_package(ctx: &Config, command: &PkgAddCommand, sha256sum: &str) -> Result<()> {
->>>>>>> 6dccb834
+) -> Result<()> {
     debug!(?sha256sum, repo = ?command.repo, distribution = ?command.distribution, component = ?command.component, "adding package to index");
     let generate_index_request = GenerateIndexRequest {
         change: PackageChange {
