use attune::server::compatibility::{API_VERSION_HEADER, API_VERSION_HEADER_V0_2_0};
use reqwest::{Client, Url};
use uuid::Uuid;

<<<<<<< HEAD
#[derive(Debug)]
=======
#[derive(Debug, Clone)]
>>>>>>> 6dccb834
pub struct Config {
    pub client: Client,
    pub endpoint: Url,
}

impl Config {
    pub fn new(api_token: impl Into<String>, endpoint: impl Into<String>) -> Self {
        let api_token = api_token.into();
        let endpoint = endpoint.into();

        // Parse server API endpoint.
        let endpoint = Url::parse(&endpoint).expect("Invalid Attune API endpoint");

        // Set up default headers.
        let mut headers = reqwest::header::HeaderMap::new();

        // We send this as a header so that a future server can route requests
        // based on this header (which gives us more optionality for preserving
        // backwards compatibility).
        headers.insert(
            API_VERSION_HEADER,
            API_VERSION_HEADER_V0_2_0.parse().unwrap(),
        );
        // _Invocations_ are distinct from _requests_ because a single CLI
        // invocation may spawn multiple API requests.
        headers.insert(
            "X-Invocation-ID",
            Uuid::new_v4().to_string().parse().unwrap(),
        );
        headers.insert(
            "Authorization",
            format!("Bearer {api_token}").parse().unwrap(),
        );

        // Build default client.
        let client = Client::builder().default_headers(headers).build().unwrap();
        Self { client, endpoint }
    }
}<|MERGE_RESOLUTION|>--- conflicted
+++ resolved
@@ -2,11 +2,7 @@
 use reqwest::{Client, Url};
 use uuid::Uuid;
 
-<<<<<<< HEAD
-#[derive(Debug)]
-=======
 #[derive(Debug, Clone)]
->>>>>>> 6dccb834
 pub struct Config {
     pub client: Client,
     pub endpoint: Url,
