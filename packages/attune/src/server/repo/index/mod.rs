use std::{collections::BTreeSet, io::Write, iter::once};

use axum::http::StatusCode;
use md5::Md5;
use serde::{Deserialize, Serialize};
use sha1::Sha1;
use sha2::{Digest as _, Sha256};
use sqlx::{Postgres, Transaction, prelude::FromRow, types::JsonValue};
use tabwriter::{Alignment, TabWriter};
use time::{OffsetDateTime, format_description::well_known::Rfc2822};
use tracing::{debug, instrument};

use crate::{api::ErrorResponse, auth::TenantID};

pub mod generate;
pub mod sign;

#[derive(Serialize, Deserialize, Debug)]
pub struct PackageChange {
    pub repository: String,
    pub distribution: String,
    pub component: String,

    pub action: PackageChangeAction,
}

#[derive(Serialize, Deserialize, Debug)]
pub enum PackageChangeAction {
    Add {
        package_sha256sum: String,
    },
    Remove {
        name: String,
        version: String,
        architecture: String,
    },
}

#[derive(Debug)]
struct PackageChangeResult {
    release_file: ReleaseFile,
    changed_packages_index: PackagesIndex,
    changed_packages_index_contents: String,
    changed_package: PublishedPackage,
}

/// Given a single package change, generate the new release file and the changed
/// Packages index based off of the current state of the repository.
#[instrument(skip(tx))]
async fn generate_release_file_with_change(
    tx: &mut Transaction<'_, Postgres>,
    tenant_id: &TenantID,
    change: &PackageChange,
    release_ts: OffsetDateTime,
) -> Result<PackageChangeResult, ErrorResponse> {
    // FIXME: I think there's a bug where if you generate an index by adding a
    // package that already exists, it gets added twice into the release file.

    // Load the package to be either added or removed. If it does not exist,
    // return an error.
    let changed_package = match &change.action {
        PackageChangeAction::Add { package_sha256sum } => {
            Package::query_from_sha256sum(&mut *tx, tenant_id, package_sha256sum).await
        }
        PackageChangeAction::Remove {
            name,
            version,
            architecture,
        } => Package::query_from_meta(&mut *tx, tenant_id, name, version, architecture).await,
    }
    .ok_or(ErrorResponse::new(
        StatusCode::NOT_FOUND,
        "PACKAGE_NOT_FOUND".to_string(),
        "package not found".to_string(),
    ))?;

    // Load the repository. If it does not exist, return an error.
    let repo = sqlx::query!(
        r#"
        SELECT id, name
        FROM debian_repository
        WHERE tenant_id = $1 AND name = $2
        "#,
        tenant_id.0,
        change.repository
    )
    .fetch_optional(&mut **tx)
    .await
    .unwrap()
    .ok_or(ErrorResponse::new(
        StatusCode::NOT_FOUND,
        "REPOSITORY_NOT_FOUND".to_string(),
        "repository not found".to_string(),
    ))?;

    // Load the release. Note that the release may not exist if no packages have
    // been added to this distribution.
    let release = sqlx::query!(
        r#"
        SELECT
            debian_repository_release.id,
            debian_repository_release.origin,
            debian_repository_release.label,
            debian_repository_release.version,
            debian_repository_release.suite,
            debian_repository_release.codename,
            debian_repository_release.description
        FROM debian_repository_release
        WHERE
            debian_repository_release.repository_id = $1
            AND debian_repository_release.distribution = $2
        LIMIT 1
        "#,
        repo.id,
        change.distribution,
    )
    .map(|row| {
        (
            row.id,
            Release {
                description: row.description,
                origin: row.origin,
                label: row.label,
                version: row.version,
                suite: row.suite,
                codename: row.codename,
            },
        )
    })
    .fetch_optional(&mut **tx)
    .await
    .unwrap();

    // Load the other packages in the changed `Packages` index, which is all
    // packages that have the same (release, component, architecture) as the
    // changed package.
    let packages = if let Some((release_id, _)) = release {
        sqlx::query!(r#"
            SELECT
                debian_repository_package.package,
                debian_repository_package.version,
                debian_repository_package.architecture::TEXT AS "architecture!: String",
                debian_repository_package.paragraph,
                debian_repository_package.size,
                debian_repository_package.s3_bucket,
                debian_repository_package.md5sum,
                debian_repository_package.sha1sum,
                debian_repository_package.sha256sum,
                debian_repository_component_package.filename
            FROM
                debian_repository_component
                JOIN debian_repository_component_package ON debian_repository_component_package.component_id = debian_repository_component.id
                JOIN debian_repository_package ON debian_repository_package.id = debian_repository_component_package.package_id
            WHERE
                debian_repository_component.release_id = $1
                AND debian_repository_component.name = $2
        "#, release_id, change.component)
        .map(|row| {
            PublishedPackage::from_package(
                Package {
                    name: row.package,
                    version: row.version,
                    architecture: row.architecture,
                    paragraph: row.paragraph,
                    size: row.size,
                    s3_bucket: row.s3_bucket,
                    md5sum: row.md5sum,
                    sha1sum: row.sha1sum,
                    sha256sum: row.sha256sum,
                },
                &change.component,
            )
        })
        .fetch_all(&mut **tx)
        .await
        .unwrap()
    } else {
        // If the release doesn't exist, there are can't possibly be any
        // existing packages in the release.
        Vec::new()
    };

    // Create the new package set.
    let (packages, changed_package) = match change.action {
        PackageChangeAction::Add { .. } => {
            let added = PublishedPackage::from_package(changed_package.clone(), &change.component);
            (
                packages
                    .into_iter()
                    .chain(once(added.clone()))
                    .collect::<Vec<_>>(),
                added,
            )
        }
        PackageChangeAction::Remove { .. } => {
            // Technically, I guess we should be querying for things like `Filename` instead of reconstructing them.
            let removed =
                PublishedPackage::from_package(changed_package.clone(), &change.component);
            (
                packages
                    .into_iter()
                    .filter(|p| {
                        !(p.package.name == changed_package.name
                            && p.package.version == changed_package.version
                            && p.package.architecture == changed_package.architecture)
                    })
                    .collect(),
                removed,
            )
        }
    };
    debug!(?packages, ?changed_package, "index package set");

    // Generate the `Packages` index for the `(distribution, component, arch)`
    // that is being changed.
    let changed_packages_index = PackagesIndex::from_packages(
        &change.component,
        &changed_package.package.architecture,
        packages.into_iter(),
    );
    debug!(?changed_packages_index, "changed packages index");

    // Generate the `Release` file for the distribution.
    let release_file = {
        // Load all other `Packages` indexes for the release.
        let packages_indexes = if let Some((release_id, _)) = release {
            sqlx::query_as!(PackagesIndex, r#"
                SELECT
                    debian_repository_component.name AS component,
                    debian_repository_index_packages.architecture::TEXT AS "architecture!: String",
                    debian_repository_index_packages.size,
                    debian_repository_index_packages.md5sum,
                    debian_repository_index_packages.sha1sum,
                    debian_repository_index_packages.sha256sum
                FROM
                    debian_repository_release
                    JOIN debian_repository_component ON debian_repository_component.release_id = debian_repository_release.id
                    JOIN debian_repository_index_packages ON debian_repository_index_packages.component_id = debian_repository_component.id
                WHERE
                    debian_repository_release.id = $1
                "#,
                release_id,
            )
            .fetch_all(&mut **tx)
            .await
            .unwrap()
        } else {
            // If the distribution doesn't exist, it can't possibly have existing
            // `Packages` indexes.
            Vec::new()
        }.into_iter();

        // Remove the changed `Packages` index.
        let packages_indexes = packages_indexes.filter(|packages_index| {
            !(packages_index.component == change.component
                && packages_index.architecture == changed_package.package.architecture)
        });

        // Add the new `Packages` index if it's non-empty.
        let packages_indexes = if changed_packages_index.0.size == 0 {
            packages_indexes.collect::<Vec<_>>()
        } else {
            packages_indexes
                .chain(once(changed_packages_index.0.clone()))
                .collect::<Vec<_>>()
        };

        // When the Release is missing, we use one with default values instead.
        let release = match release {
            Some((_, release)) => release,
            None => Release {
                description: None,
                origin: None,
                label: None,
                version: None,
                suite: change.distribution.clone(),
                codename: change.distribution.clone(),
            },
        };

        ReleaseFile::from_indexes(release, release_ts, packages_indexes.into_iter())
    };

    Ok(PackageChangeResult {
        release_file,
        changed_packages_index: changed_packages_index.0,
        changed_packages_index_contents: changed_packages_index.1,
        changed_package,
    })
}

#[derive(FromRow, Clone, Debug)]
struct Package {
    #[sqlx(rename = "package")]
    name: String,
    version: String,
    architecture: String,

    paragraph: JsonValue,
    size: i64,

    s3_bucket: String,

    md5sum: String,
    sha1sum: String,
    sha256sum: String,
}

impl Package {
    fn pool_filename_in_component(&self, component: &str) -> String {
        // FIXME: This isn't actually correct! Some documentation online
        // indicates that the package name in the pool filename should
        // actually be the _source_ package name, not the binary package
        // name.
        //
        // The source package's name might be different from the binary
        // package! However, most users of our tool generally don't care
        // about grouping their binary packages into source packages, and
        // there's no way to determine the origin source package by just
        // examining a binary package, so we just pretend it's the binary
        // package name and call it a day.
        let source_package_name = &self.name;
        let source_package_name_start = source_package_name.chars().next().unwrap();

        let binary_package_name = &self.name;
        let version = &self.version;
        let architecture = &self.architecture;
        format!(
            "pool/{component}/{source_package_name_start}/{source_package_name}/{binary_package_name}_{version}_{architecture}.deb"
        )
    }

    async fn query_from_meta<'a>(
        tx: &mut Transaction<'a, Postgres>,
        tenant_id: &TenantID,
        package: &str,
        version: &str,
        architecture: &str,
    ) -> Option<Self> {
        sqlx::query_as!(
            Self,
            r#"
                SELECT
                    package AS name,
                    version,
                    architecture::TEXT AS "architecture!: String",
                    paragraph,
                    size,
                    s3_bucket,
                    md5sum,
                    sha1sum,
                    sha256sum
                FROM debian_repository_package
                WHERE
                    tenant_id = $1
                    AND package = $2
                    AND version = $3
                    AND architecture = $4::debian_repository_architecture
            "#,
            tenant_id.0,
            package,
            version,
            architecture as _
        )
        .fetch_optional(&mut **tx)
        .await
        .unwrap()
    }

    async fn query_from_sha256sum<'a>(
        tx: &mut Transaction<'a, Postgres>,
        tenant_id: &TenantID,
        sha256sum: &str,
    ) -> Option<Self> {
        sqlx::query_as!(
            Self,
            r#"
                SELECT
                    package AS name,
                    version,
                    architecture::TEXT AS "architecture!: String",
                    paragraph,
                    size,
                    s3_bucket,
                    md5sum,
                    sha1sum,
                    sha256sum
                FROM debian_repository_package
                WHERE
                    tenant_id = $1
                    AND sha256sum = $2
            "#,
            tenant_id.0,
            sha256sum
        )
        .fetch_optional(&mut **tx)
        .await
        .unwrap()
    }
}

#[derive(FromRow, Clone, Debug)]
struct PublishedPackage {
    #[sqlx(flatten)]
    package: Package,

    filename: String,
}

impl PublishedPackage {
    fn from_package(package: Package, component: &str) -> Self {
        Self {
            filename: package.pool_filename_in_component(component),
            package,
        }
    }
}

#[derive(Clone, Debug)]
struct PackagesIndex {
    component: String,
    architecture: String,

    size: i64,

    md5sum: String,
    sha1sum: String,
    sha256sum: String,
}

impl PackagesIndex {
    fn from_packages(
        component: &str,
        architecture: &str,
        packages: impl Iterator<Item = PublishedPackage>,
    ) -> (Self, String) {
        let rendered = Self::packages_to_index(packages);
        (
            Self {
                component: component.to_string(),
                architecture: architecture.to_string(),
                size: rendered.len() as i64,
                md5sum: hex::encode(Md5::digest(&rendered)),
                sha1sum: hex::encode(Sha1::digest(&rendered)),
                sha256sum: hex::encode(Sha256::digest(&rendered)),
            },
            rendered,
        )
    }

    fn packages_to_index(packages: impl Iterator<Item = PublishedPackage>) -> String {
        let mut index = packages
            .map(|published| {
                let pkg = published.package;
                let fields = pkg
                    .paragraph
                    .as_object()
                    .unwrap()
                    .into_iter()
                    .map(|(k, v)| format!("{}: {}", k, v.as_str().unwrap()))
                    .chain(vec![
                        format!("Filename: {}", published.filename),
                        format!("Size: {}", pkg.size.to_string()),
                        format!("MD5sum: {}", pkg.md5sum),
                        format!("SHA1: {}", pkg.sha1sum),
                        format!("SHA256: {}", pkg.sha256sum),
                    ])
                    .collect::<Vec<String>>();
                fields.join("\n")
            })
            .collect::<Vec<String>>()
            .join("\n\n");
        if index.is_empty() {
            return String::new();
        }
        index.push('\n');
        index
    }
}

#[derive(FromRow, Debug)]
struct Release {
    description: Option<String>,
    origin: Option<String>,
    label: Option<String>,
    version: Option<String>,
    suite: String,
    codename: String,
}

#[derive(Debug)]
struct ReleaseFile {
    release: Release,
    contents: String,
}

impl ReleaseFile {
    fn from_indexes(
        release: Release,
        release_ts: OffsetDateTime,
        packages_indexes: impl Iterator<Item = PackagesIndex>,
    ) -> Self {
        // TODO: Worth it to make this streaming?
        let packages_indexes = packages_indexes.collect::<Vec<_>>();

        // Note that the date format is RFC 2822. _Technically_, the Debian spec
        // says it should be the date format of `date -R -u`, which technically
        // is RFC 5322, but these formats are compatible. 5322 is a later
        // revision of 2822 that retains backwards compatibility.
        let date = release_ts.format(&Rfc2822).unwrap();

<<<<<<< HEAD
        // Prepare "Architectures" and "Components" fields.
=======
        // Prepare "Architectures" and "Components" fields. We use BTreeSets
        // instead of HashSets to get deterministic iterator order, since index
        // generation needs to be deterministically replayed.
>>>>>>> e1d5c4f9
        let mut arch_set = BTreeSet::new();
        let mut comp_set = BTreeSet::new();
        for p in &packages_indexes {
            arch_set.insert(p.architecture.as_str());
            comp_set.insert(p.component.as_str());
        }
        let archs = arch_set
            .into_iter()
            .fold(String::new(), |acc_archs, arch| acc_archs + " " + arch);
        let archs = archs.strip_prefix(" ").unwrap_or("");
        let comps = comp_set
            .into_iter()
            .fold(String::new(), |acc_comps, comp| acc_comps + " " + comp);
        let comps = comps.strip_prefix(" ").unwrap_or("");

        // Write release fields.
        let release_fields: Vec<(&str, Option<String>)> = vec![
            ("Origin", release.origin.clone()),
            ("Label", release.label.clone()),
            ("Version", release.version.clone()),
            ("Suite", Some(release.suite.clone())),
            ("Codename", Some(release.codename.clone())),
            ("Date", Some(date)),
            ("Architectures", Some(archs.to_string())),
            ("Components", Some(comps.to_string())),
            ("Description", release.description.clone()),
        ];
        let mut release_file = String::new();
        for (k, v) in release_fields {
            if let Some(v) = v {
                release_file.push_str(&format!("{k}: {v}\n"));
            }
        }

        // Write index fingerprints.
        release_file += "MD5Sum:\n";
        let mut md5writer = TabWriter::new(vec![])
            .alignment(Alignment::Right)
            .padding(1);
        for index in &packages_indexes {
            // TODO: Handle compressed indexes.
            writeln!(
                &mut md5writer,
                " {}\t{}\t{}/binary-{}/Packages",
                index.md5sum, index.size, index.component, index.architecture
            )
            .unwrap();
        }
        md5writer.flush().unwrap();
        release_file = release_file + &String::from_utf8(md5writer.into_inner().unwrap()).unwrap();

        release_file += "SHA256:\n";
        let mut sha256writer = TabWriter::new(vec![])
            .alignment(Alignment::Right)
            .padding(1);
        for index in &packages_indexes {
            // TODO: Handle compressed indexes.
            writeln!(
                &mut sha256writer,
                " {}\t{}\t{}/binary-{}/Packages",
                index.sha256sum, index.size, index.component, index.architecture
            )
            .unwrap();
        }
        sha256writer.flush().unwrap();

        release_file =
            release_file + &String::from_utf8(sha256writer.into_inner().unwrap()).unwrap();
        Self {
            release,
            contents: release_file,
        }
    }
}

#[cfg(test)]
mod tests {
    use super::*;

    #[test]
    fn packages_to_index_empty_when_no_packages() {
        assert_eq!(PackagesIndex::packages_to_index(vec![].into_iter()), "");
    }
}<|MERGE_RESOLUTION|>--- conflicted
+++ resolved
@@ -509,13 +509,9 @@
         // revision of 2822 that retains backwards compatibility.
         let date = release_ts.format(&Rfc2822).unwrap();
 
-<<<<<<< HEAD
-        // Prepare "Architectures" and "Components" fields.
-=======
         // Prepare "Architectures" and "Components" fields. We use BTreeSets
         // instead of HashSets to get deterministic iterator order, since index
         // generation needs to be deterministically replayed.
->>>>>>> e1d5c4f9
         let mut arch_set = BTreeSet::new();
         let mut comp_set = BTreeSet::new();
         for p in &packages_indexes {
