use aws_sdk_s3::types::ChecksumAlgorithm;
use axum::{
    Json,
    extract::{Path, State},
    http::StatusCode,
};
use base64::Engine as _;
use itertools::Itertools;
use lazy_regex::lazy_regex;
use md5::{Digest as _, Md5};
use pgp::composed::{
    CleartextSignedMessage, Deserializable as _, SignedPublicKey, StandaloneSignature,
};
use serde::{Deserialize, Serialize};
use sha2::Sha256;
use time::OffsetDateTime;
use tracing::{debug, instrument};

use crate::{
    api::{ErrorResponse, TenantID},
    server::{
        ServerState,
        repo::{
            decode_repo_name,
            index::{
                PackageChange, PackageChangeAction, PackageChangeResult,
                generate_release_file_with_change,
            },
        },
    },
};

#[derive(Serialize, Deserialize, Debug)]
pub struct SignIndexRequest {
    pub change: PackageChange,
    pub release_ts: OffsetDateTime,
    pub clearsigned: String,
    pub detachsigned: String,
    pub public_key_cert: String,
}

#[derive(Serialize, Deserialize, Debug)]
pub struct SignIndexResponse {}

#[axum::debug_handler]
#[instrument(skip(state, req))]
pub async fn handler(
    State(state): State<ServerState>,
    tenant_id: TenantID,
    Path(repo_name): Path<String>,
    Json(req): Json<SignIndexRequest>,
) -> Result<Json<SignIndexResponse>, ErrorResponse> {
    debug!(?req, "signing index");

    // The repository name in the path is percent-encoded.
    let repo_name = decode_repo_name(&repo_name)?;
    if repo_name != req.change.repository {
        return Err(ErrorResponse::new(
            StatusCode::BAD_REQUEST,
            "REPOSITORY_MISMATCH".to_string(),
            "repository name in path does not match repository name in request".to_string(),
        ));
    }

    if !lazy_regex!(r"^[a-zA-Z0-9_-]+$").is_match(&req.change.component) {
        return Err(ErrorResponse::new(
            StatusCode::BAD_REQUEST,
            String::from("INVALID_COMPONENT_NAME"),
            String::from(
                "component name must contain only letters, numbers, underscores, and hyphens",
            ),
        ));
    }

    // Start a Serializable database transaction.
    let mut tx = state.db.begin().await.unwrap();
    sqlx::query!("SET TRANSACTION ISOLATION LEVEL SERIALIZABLE")
        .execute(&mut *tx)
        .await
        .unwrap();

    // Load the repository. If it does not exist, return an error.
    let repo = sqlx::query_as!(
        Repository,
        r#"
        SELECT s3_bucket, s3_prefix
        FROM debian_repository
        WHERE tenant_id = $1 AND name = $2
        "#,
        tenant_id.0,
        repo_name
    )
    .fetch_optional(&mut *tx)
    .await
    .unwrap()
    .ok_or(ErrorResponse::not_found("repository"))?;

    // Apply the change to the database.
    let result = apply_change_to_db(&mut tx, &tenant_id, &req).await?;

    // Commit the transaction. At this point, the transaction may abort because
    // of a concurrent index change. This should trigger the client to retry.
    //
    // TODO(#84): Add special handling for aborts to signal the client to retry.
    tx.commit().await.unwrap();

    // Save the new index state to S3. This must occur after the transaction
    // commits so that we are sure that we are not incorrectly overwriting a
    // concurrent index update.
    //
    // Note that there is a small risk of a handler crash _after_ the
    // transaction commits and _before_ the index update in S3 completes. This
    // will leave the repository in an inconsistent state, but can be fixed by
    // redoing the S3 upload from database state.
    //
    // There's also a small risk that two changes A and B will commit in order
    // `A -> B`, but will upload indexes to S3 in order `B -> A`, which will
    // cause the older index to overwrite the newer one. This is also very
    // unlikely, but there is no good mitigation here besides a cron job. Note
    // that any _subsequent_ upload will still upload the correct indexes,
    // because the _database_ state is transactionally consistent.
    apply_change_to_s3(&state.s3, &repo, &req, &result).await;

    Ok(Json(SignIndexResponse {}))
}

async fn apply_change_to_db(
    tx: &mut sqlx::Transaction<'_, sqlx::Postgres>,
    tenant_id: &TenantID,
    req: &SignIndexRequest,
) -> Result<PackageChangeResult, ErrorResponse> {
    // Verify the request cleartext signature.
    let (public_key, _headers) = SignedPublicKey::from_string(&req.public_key_cert)
        .expect("could not parse public key certificate");
    tracing::debug!(?public_key, "public key");
    if let Err(e) = public_key.verify() {
        return Err(ErrorResponse::new(
            StatusCode::BAD_REQUEST,
            "PUBLIC_KEY_VERIFICATION_FAILED".to_string(),
            format!("could not verify public key: {e}"),
        ));
    }
    let (clearsigned, _headers) = CleartextSignedMessage::from_string(&req.clearsigned)
        .expect("could not parse clearsigned index");
    tracing::debug!(clearsigned = ?clearsigned.text(), "clearsigned index");
    if let Err(e) = clearsigned.verify(&public_key) {
        return Err(ErrorResponse::new(
            StatusCode::BAD_REQUEST,
            "CLEARSIGN_VERIFICATION_FAILED".to_string(),
            format!("could not verify clearsigned index: {e}"),
        ));
    }

    // Replay the diff onto the current state of the index. Since index
    // generation is deterministic, this should yield the same index that was
    // signed locally.
    let result =
        generate_release_file_with_change(tx, tenant_id, &req.change, req.release_ts).await?;
    debug!(?result, "replayed index");

    // Compare the replayed index with the signed index.
    // If the signatures match, this validates that the index signed by the client is the same as the one we replayed.
    let (detachsigned, _headers) = StandaloneSignature::from_string(&req.detachsigned)
        .expect("could not parse detached signature");
    tracing::debug!(index = ?result.release_file.contents, ?detachsigned, "detachsigned index");
    if let Err(e) = detachsigned.verify(&public_key, result.release_file.contents.as_bytes()) {
        return Err(ErrorResponse::new(
            StatusCode::BAD_REQUEST,
            "DETACHED_SIGNATURE_VERIFICATION_FAILED".to_string(),
            format!(
                "could not verify detached signature (index content mismatch or signature invalid): {e}"
            ),
        ));
    }

    // Save the new state to the database.
    // The old hash values are for cleanup after uploading new content.
    let old_hashes = match req.change.action {
        PackageChangeAction::Add { .. } => {
            add_package_to_db(tx, tenant_id, req, &result).await;
        }
        PackageChangeAction::Remove {
            ref name,
            ref version,
            ref architecture,
        } => {
            remove_package_from_db(tx, tenant_id, req, &result, name, version, architecture).await;
        }
    }

    Ok(result)
}

async fn add_package_to_db(
    tx: &mut sqlx::Transaction<'_, sqlx::Postgres>,
    tenant_id: &TenantID,
    req: &SignIndexRequest,
    update: &PackageChangeResult,
) {
    // First, we update-or-create the Release. Remember, it's possible that no
    // package has ever been added to this distribution, so the Release may not
    // exist.
    let release_id = match sqlx::query!(r#"
        SELECT
            debian_repository_release.id,
            debian_repository_release.description,
            debian_repository_release.origin,
            debian_repository_release.label,
            debian_repository_release.version,
            debian_repository_release.suite,
            debian_repository_release.codename,
            debian_repository_release.contents,
            debian_repository_release.clearsigned,
            debian_repository_release.detached
        FROM
            debian_repository
            JOIN debian_repository_release ON debian_repository.id = debian_repository_release.repository_id
        WHERE
            debian_repository.tenant_id = $1
            AND debian_repository.name = $2
            AND debian_repository_release.distribution = $3
        LIMIT 1
        "#,
        tenant_id.0,
        req.change.repository,
        req.change.distribution,
    )
    .fetch_optional(&mut **tx)
    .await
    .unwrap() {
        Some(release) => {
            // If the release already exists, check whether any fields need to
            // be updated. If so, update them.
            if release.description != update.release_file.meta.description ||
                release.origin != update.release_file.meta.origin ||
                release.label != update.release_file.meta.label ||
                release.version != update.release_file.meta.version ||
                release.suite != update.release_file.meta.suite ||
                release.codename != update.release_file.meta.codename ||
                release.contents != update.release_file.contents ||
                release.clearsigned.is_none() ||
                release.clearsigned.is_some_and(|clearsigned| clearsigned != req.clearsigned) ||
                release.detached.is_none() ||
                release.detached.is_some_and(|detached| detached != req.detachsigned) {
                sqlx::query!(
                    r#"
                    UPDATE
                        debian_repository_release
                    SET
                        description = $2,
                        origin = $3,
                        label = $4,
                        version = $5,
                        suite = $6,
                        codename = $7,
                        contents = $8,
                        clearsigned = $9,
                        detached = $10,
                        updated_at = NOW()
                    WHERE
                        id = $1
                    "#,
                    release.id,
                    update.release_file.meta.description,
                    update.release_file.meta.origin,
                    update.release_file.meta.label,
                    update.release_file.meta.version,
                    update.release_file.meta.suite,
                    update.release_file.meta.codename,
                    update.release_file.contents,
                    req.clearsigned,
                    req.detachsigned,
                )
                .execute(&mut **tx)
                .await
                .unwrap();
            }
            release.id
        },
        None => {
            // If the release doesn't exist, create it with default values.
            let release = sqlx::query!(
                r#"
                INSERT INTO debian_repository_release (
                    repository_id,
                    distribution,
                    description,
                    origin,
                    label,
                    version,
                    suite,
                    codename,
                    contents,
                    clearsigned,
                    detached,
                    created_at,
                    updated_at
                )
                SELECT
                    debian_repository.id,
                    $3,
                    $4,
                    $5,
                    $6,
                    $7,
                    $8,
                    $9,
                    $10,
                    $11,
                    $12,
                    NOW(),
                    NOW()
                FROM debian_repository
                WHERE
                    debian_repository.tenant_id = $1
                    AND debian_repository.name = $2
                RETURNING id
                "#,
                tenant_id.0,
                req.change.repository,
                req.change.distribution,
                update.release_file.meta.description,
                update.release_file.meta.origin,
                update.release_file.meta.label,
                update.release_file.meta.version,
                update.release_file.meta.suite,
                update.release_file.meta.codename,
                update.release_file.contents,
                req.clearsigned,
                req.detachsigned,
            )
            .fetch_one(&mut **tx)
            .await
            .unwrap();
            release.id
        }
    };

    // Then, we find-or-create the Component.
    let component_id = match sqlx::query!(
        r#"
        SELECT id
        FROM debian_repository_component
        WHERE release_id = $1 AND name = $2
        LIMIT 1
        "#,
        release_id,
        req.change.component,
    )
    .fetch_optional(&mut **tx)
    .await
    .unwrap()
    {
        Some(component) => component.id,
        None => {
            sqlx::query!(
                r#"
                INSERT INTO debian_repository_component (
                    release_id,
                    name,
                    created_at,
                    updated_at
                )
                VALUES (
                    $1,
                    $2,
                    NOW(),
                    NOW()
                )
                RETURNING id
                "#,
                release_id,
                req.change.component,
            )
            .fetch_one(&mut **tx)
            .await
            .unwrap()
            .id
        }
    };

<<<<<<< HEAD
    // Then, we update-or-create the Packages index of the changed package.
    match sqlx::query!(
        r#"
        SELECT id
        FROM debian_repository_index_packages
        WHERE
            component_id = $1
            AND architecture = $2::debian_repository_architecture
            AND compression IS NULL
        LIMIT 1
        "#,
        component_id,
        update.changed_packages_index.meta.architecture as _,
    )
    .fetch_optional(&mut **tx)
    .await
    .unwrap()
    {
        Some(index) => {
            // No need to check whether an update is needed - we know already
            // that the index has changed because a package was added into it.
            sqlx::query!(
=======
            // Then, we update-or-create the Packages index of the changed package.
            // First, capture the current hash values for cleanup purposes
            let current_hashes = sqlx::query!(
                r#"
                SELECT md5sum, sha1sum, sha256sum
                FROM debian_repository_index_packages
                WHERE
                    component_id = $1
                    AND architecture = $2::debian_repository_architecture
                    AND compression IS NULL
                LIMIT 1
                "#,
                component_id,
                result.changed_packages_index.meta.architecture as _,
            )
            .fetch_optional(&mut *tx)
            .await
            .unwrap();

            match sqlx::query!(
>>>>>>> 8a04ffc2
                r#"
                UPDATE debian_repository_index_packages
                SET
                    contents = $2,
                    size = $3,
                    md5sum = $4,
                    sha1sum = $5,
                    sha256sum = $6,
                    updated_at = NOW()
                WHERE id = $1
                "#,
                index.id,
                update.changed_packages_index.contents.as_bytes(),
                update.changed_packages_index.meta.size,
                update.changed_packages_index.meta.md5sum,
                update.changed_packages_index.meta.sha1sum,
                update.changed_packages_index.meta.sha256sum,
            )
            .execute(&mut **tx)
            .await
            .unwrap();
        }
        None => {
            // Otherwise, create the index.
            sqlx::query!(
                r#"
                INSERT INTO debian_repository_index_packages (
                    component_id,
                    architecture,
                    compression,
                    size,
                    contents,
                    md5sum,
                    sha1sum,
                    sha256sum,
                    created_at,
                    updated_at
                )
                VALUES (
                    $1,
                    $2::debian_repository_architecture,
                    NULL,
                    $3,
                    $4,
                    $5,
                    $6,
                    $7,
                    NOW(),
                    NOW()
                )
                "#,
                component_id,
                update.changed_packages_index.meta.architecture as _,
                // compression = NULL,
                update.changed_packages_index.meta.size,
                update.changed_packages_index.contents.as_bytes(),
                update.changed_packages_index.meta.md5sum,
                update.changed_packages_index.meta.sha1sum,
                update.changed_packages_index.meta.sha256sum,
            )
            .execute(&mut **tx)
            .await
            .unwrap();

            current_hashes.map(|hashes| (hashes.md5sum, hashes.sha1sum, hashes.sha256sum))
        }
    }

<<<<<<< HEAD
    // Lastly, we create the component-package.
    //
    // This record should not previously exist, but we use ON CONFLICT DO
    // NOTHING because we consider re-adding an identical package to be a no-op
    // rather than an error.
    sqlx::query!(
        r#"
        WITH package_cte AS (
            SELECT id
            FROM debian_repository_package
            WHERE
                tenant_id = $1
                AND sha256sum = $2
            LIMIT 1
        )
        INSERT INTO debian_repository_component_package (
            component_id,
            package_id,
            filename,
            created_at,
            updated_at
        )
        SELECT
            $3,
            package_cte.id,
            $4,
            NOW(),
            NOW()
        FROM package_cte
        ON CONFLICT DO NOTHING
        "#,
        tenant_id.0,
        update.changed_package.package.sha256sum,
        component_id,
        update.changed_package.filename,
    )
    .execute(&mut **tx)
    .await
    .unwrap();
}
=======
            // Capture the current hash values for cleanup purposes before any changes
            let current_hashes = sqlx::query!(
                r#"
                SELECT md5sum, sha1sum, sha256sum
                FROM debian_repository_index_packages
                WHERE
                    component_id = $1
                    AND architecture = $2::debian_repository_architecture
                    AND compression IS NULL
                LIMIT 1
                "#,
                component_package.component_id,
                architecture as _,
            )
            .fetch_optional(&mut *tx)
            .await
            .unwrap();

            // Delete the component-package.
            sqlx::query!(
                r#"
                DELETE FROM debian_repository_component_package
                WHERE
                    component_id = $1
                    AND package_id = $2
                "#,
                component_package.component_id,
                component_package.package_id,
            )
            .execute(&mut *tx)
            .await
            .unwrap();
>>>>>>> 8a04ffc2

async fn remove_package_from_db(
    tx: &mut sqlx::Transaction<'_, sqlx::Postgres>,
    tenant_id: &TenantID,
    req: &SignIndexRequest,
    update: &PackageChangeResult,
    package: &str,
    version: &str,
    architecture: &str,
) {
    // Load the component-package, which should be there if the package exists.
    let component_package = sqlx::query!(
        r#"
        SELECT
            debian_repository_component_package.package_id,
            debian_repository_component_package.component_id
        FROM
            debian_repository
            JOIN debian_repository_release ON debian_repository_release.repository_id = debian_repository.id
            JOIN debian_repository_component ON debian_repository_component.release_id = debian_repository_release.id
            JOIN debian_repository_component_package ON debian_repository_component_package.component_id = debian_repository_component.id
            JOIN debian_repository_package ON debian_repository_package.id = debian_repository_component_package.package_id
        WHERE
            debian_repository.tenant_id = $1
            AND debian_repository.name = $2
            AND debian_repository_release.distribution = $3
            AND debian_repository_component.name = $4
            AND debian_repository_package.package = $5
            AND debian_repository_package.version = $6
            AND debian_repository_package.architecture = $7::debian_repository_architecture
        LIMIT 1
        "#,
        tenant_id.0,
        req.change.repository,
        req.change.distribution,
        req.change.component,
        package,
        version,
        architecture as _,
    )
    .fetch_one(&mut **tx)
    .await
    .unwrap();

    // Delete the component-package.
    sqlx::query!(
        r#"
        DELETE FROM debian_repository_component_package
        WHERE
            component_id = $1
            AND package_id = $2
        "#,
        component_package.component_id,
        component_package.package_id,
    )
    .execute(&mut **tx)
    .await
    .unwrap();

<<<<<<< HEAD
    // Update the Packages index, or delete if it's orphaned.
    if update.changed_packages_index.contents.is_empty() {
        sqlx::query!(
            r#"
            DELETE FROM debian_repository_index_packages
            WHERE
                component_id = $1
                AND architecture = $2::debian_repository_architecture
        "#,
            component_package.component_id,
            architecture as _,
        )
        .execute(&mut **tx)
        .await
        .unwrap();
    } else {
        sqlx::query!(
            r#"
            UPDATE debian_repository_index_packages
            SET
                contents = $1,
                size = $2,
                md5sum = $3,
                sha1sum = $4,
                sha256sum = $5,
                updated_at = NOW()
            WHERE
                component_id = $6
                AND architecture = $7::debian_repository_architecture
            "#,
            update.changed_packages_index.contents.as_bytes(),
            update.changed_packages_index.meta.size,
            update.changed_packages_index.meta.md5sum,
            update.changed_packages_index.meta.sha1sum,
            update.changed_packages_index.meta.sha256sum,
            component_package.component_id,
            architecture as _,
        )
        .execute(&mut **tx)
        .await
        .unwrap();
    }
=======
            // We do not delete the Release, because clients may still be
            // pointing to the release file, and we don't want them to be
            // broken. The error they should get from APT is "package missing",
            // rather than "repository not found".
            current_hashes.map(|hashes| (hashes.md5sum, hashes.sha1sum, hashes.sha256sum))
        }
    };
>>>>>>> 8a04ffc2

    // Delete the Component if it's orphaned.
    let remaining_component_packages = sqlx::query!(
        r#"
        SELECT COUNT(*) AS "count!: i64"
        FROM debian_repository_component_package
        WHERE component_id = $1
        "#,
        component_package.component_id,
    )
    .fetch_one(&mut **tx)
    .await
    .unwrap();
    if remaining_component_packages.count == 0 {
        sqlx::query!(
            r#"
            DELETE FROM debian_repository_component
            WHERE id = $1
        "#,
            component_package.component_id,
        )
        .execute(&mut **tx)
        .await
        .unwrap();
    }

    // We do not delete the Release even if it's orphaned, because
    // clients may still be pointing to the release file, and we don't
    // want them to be broken. The error they should get from APT is
    // "package missing", rather than "repository not found".
}

struct Repository {
    s3_bucket: String,
    s3_prefix: String,
}

async fn apply_change_to_s3(
    s3: &aws_sdk_s3::Client,
    repo: &Repository,
    req: &SignIndexRequest,
    result: &PackageChangeResult,
) {
    // Copy the package from its canonical storage location into the repository
    // pool.
    match req.change.action {
        PackageChangeAction::Add { .. } => {
<<<<<<< HEAD
            s3.copy_object()
=======
            let source_key = format!(
                "{}/packages/{}",
                result.changed_package.package.s3_bucket, result.changed_package.package.sha256sum,
            );
            let destination_key = format!("{}/{}", repo.s3_prefix, result.changed_package.filename);

            tracing::debug!(
                ?source_key,
                ?destination_key,
                "copy package from pool storage",
            );

            state
                .s3
                .copy_object()
>>>>>>> 8a04ffc2
                .bucket(&repo.s3_bucket)
                .key(destination_key)
                .copy_source(source_key)
                .send()
                .await
                .unwrap();
        }
        PackageChangeAction::Remove { .. } => {
            // Delete the pool file from S3 if it's fully orphaned.
<<<<<<< HEAD
            if result.orphaned_pool_filename {
                s3.delete_object()
                    .bucket(&repo.s3_bucket)
                    .key(format!(
                        "{}/{}",
                        repo.s3_prefix, result.changed_package.filename
                    ))
=======
            if remaining_component_packages.count == 0 {
                let key = format!("{}/{}", repo.s3_prefix, pool_filename);
                tracing::debug!(?key, "deleting pool file");
                state
                    .s3
                    .delete_object()
                    .bucket(&repo.s3_bucket)
                    .key(key)
>>>>>>> 8a04ffc2
                    .send()
                    .await
                    .unwrap();
            }
        }
    }

<<<<<<< HEAD
    // Upload the updated Packages index file.
    if result.changed_packages_index.contents.is_empty() {
        s3.delete_object()
            .bucket(&repo.s3_bucket)
            .key(format!(
=======
    // Upload the updated package index files to standard path and all by-hash paths concurrently.
    // Index modifications are split on both sides of the release file upload:
    // - Before release files are uploaded, we upload new index contents.
    // - After release files are uploaded, we delete old index contents.
    //
    // The intention here is that the current release file _always points to valid files_.
    let by_hash_prefix = format!(
        "{}/dists/{}/{}/binary-{}/by-hash",
        repo.s3_prefix,
        req.change.distribution,
        result.changed_packages_index.meta.component,
        result.changed_packages_index.meta.architecture
    );
    if !result.changed_packages_index.contents.is_empty() {
        let uploads = [
            format!(
>>>>>>> 8a04ffc2
                "{}/dists/{}/{}/binary-{}/Packages",
                repo.s3_prefix,
                req.change.distribution,
                result.changed_packages_index.meta.component,
                result.changed_packages_index.meta.architecture
<<<<<<< HEAD
            ))
            .send()
            .await
            .unwrap();
    } else {
        s3.put_object()
=======
            ),
            format!(
                "{}/SHA256/{}",
                by_hash_prefix, result.changed_packages_index.meta.sha256sum
            ),
            format!(
                "{}/SHA1/{}",
                by_hash_prefix, result.changed_packages_index.meta.sha1sum
            ),
            format!(
                "{}/MD5Sum/{}",
                by_hash_prefix, result.changed_packages_index.meta.md5sum
            ),
        ]
        .into_iter()
        .map(|key: String| {
            let s3 = state.s3.clone();
            let bucket = repo.s3_bucket.clone();
            let contents = result.changed_packages_index.contents.clone();
            let sha256sum = result.changed_packages_index.meta.sha256sum.clone();

            async move {
                tracing::debug!(?key, content = %contents, "uploading index file");
                s3.put_object()
                    .bucket(bucket)
                    .key(key)
                    .content_md5(
                        base64::engine::general_purpose::STANDARD
                            .encode(Md5::digest(contents.as_bytes())),
                    )
                    .checksum_algorithm(ChecksumAlgorithm::Sha256)
                    .checksum_sha256(
                        base64::engine::general_purpose::STANDARD
                            .encode(hex::decode(&sha256sum).unwrap()),
                    )
                    .body(contents.as_bytes().to_vec().into())
                    .send()
                    .await
            }
        });
        for upload in futures_util::future::join_all(uploads).await {
            upload.unwrap();
        }
    }

    // Upload the updated Release files. This must happen after package uploads
    // and index uploads so that all files are in place for Acquire-By-Hash.
    let uploads = [
        (
            format!(
                "{}/dists/{}/InRelease",
                repo.s3_prefix, req.change.distribution
            ),
            req.clearsigned.as_bytes().to_vec(),
        ),
        (
            format!(
                "{}/dists/{}/Release",
                repo.s3_prefix, req.change.distribution
            ),
            result.release_file.contents.as_bytes().to_vec(),
        ),
        (
            format!(
                "{}/dists/{}/Release.gpg",
                repo.s3_prefix, req.change.distribution
            ),
            req.detachsigned.as_bytes().to_vec(),
        ),
    ]
    .into_iter()
    .map(|(key, content)| {
        tracing::debug!(?key, content = %String::from_utf8_lossy(&content), "uploading release file");
        state
            .s3
            .put_object()
>>>>>>> 8a04ffc2
            .bucket(&repo.s3_bucket)
            .key(key)
            .content_md5(base64::engine::general_purpose::STANDARD.encode(Md5::digest(&content)))
            .checksum_algorithm(ChecksumAlgorithm::Sha256)
            .checksum_sha256(
                base64::engine::general_purpose::STANDARD.encode(Sha256::digest(&content)),
            )
            .body(content.into())
            .send()
    });
    for upload in futures_util::future::join_all(uploads).await {
        upload.unwrap();
    }

    // Now we can do deletions: the release files are uploaded and are no longer pointing at the items
    // that we're about to delete.
    //
    // There are two conditions that trigger deletion:
    // - If the index is empty, we delete the Packages file and all by-hash objects, because they've been removed.
    // - Additionally, if the hashes have changed in the latest index, we delete the old by-hash objects.
    //
    // These two sets may overlap, but that's ok: we'll just dedupe them.
    let delete_via_empty_index = match result.changed_packages_index.contents.is_empty() {
        false => Vec::new(),
        true => vec![
            format!(
                "{}/dists/{}/{}/binary-{}/Packages",
                repo.s3_prefix,
                req.change.distribution,
                result.changed_packages_index.meta.component,
                result.changed_packages_index.meta.architecture
            ),
            format!(
                "{}/SHA256/{}",
                by_hash_prefix, result.changed_packages_index.meta.sha256sum
            ),
            format!(
                "{}/SHA1/{}",
                by_hash_prefix, result.changed_packages_index.meta.sha1sum
            ),
            format!(
                "{}/MD5Sum/{}",
                by_hash_prefix, result.changed_packages_index.meta.md5sum
            ),
        ],
    };
    let delete_via_hash_change = match old_hashes {
        None => Vec::new(),
        Some((old_md5, old_sha1, old_sha256)) => [
            (
                old_md5,
                &result.changed_packages_index.meta.md5sum,
                "MD5Sum",
            ),
            (
                old_sha1,
                &result.changed_packages_index.meta.sha1sum,
                "SHA1",
            ),
            (
                old_sha256,
                &result.changed_packages_index.meta.sha256sum,
                "SHA256",
            ),
        ]
        .into_iter()
        .filter(|(old_hash, new_hash, _)| &old_hash != new_hash)
        .map(|(old_hash, _, hash_type)| format!("{by_hash_prefix}/{hash_type}/{old_hash}"))
        .collect::<Vec<_>>(),
    };
    tracing::debug!(
        ?delete_via_empty_index,
        ?delete_via_hash_change,
        "deletions",
    );

    // Now we just dedupe the two sets and delete them in one go.
    // S3 only allows up to 1000 objects per delete request, but we're dealing with low ones of keys.
    let keys = delete_via_empty_index
        .into_iter()
        .chain(delete_via_hash_change.into_iter())
        .unique()
        .map(|key| {
            aws_sdk_s3::types::ObjectIdentifier::builder()
                .key(key)
                .build()
                .unwrap()
        })
        .collect::<Vec<_>>();
    if !keys.is_empty() {
        let delete = aws_sdk_s3::types::Delete::builder()
            .set_objects(Some(keys))
            .build()
            .unwrap();
        let deletion = state
            .s3
            .delete_objects()
            .bucket(&repo.s3_bucket)
            .delete(delete)
            .send()
            .await;
        if let Err(err) = deletion {
            tracing::error!("Failed to delete objects: {err:?}");
        }
    }
<<<<<<< HEAD
    // Upload the updated Release files. This must happen after package uploads
    // and index uploads so that all files are in place for Acquire-By-Hash.
    s3.put_object()
        .bucket(&repo.s3_bucket)
        .key(format!(
            "{}/dists/{}/InRelease",
            repo.s3_prefix, req.change.distribution
        ))
        .content_md5(
            base64::engine::general_purpose::STANDARD
                .encode(Md5::digest(req.clearsigned.as_bytes())),
        )
        .checksum_algorithm(ChecksumAlgorithm::Sha256)
        .checksum_sha256(
            base64::engine::general_purpose::STANDARD
                .encode(Sha256::digest(req.clearsigned.as_bytes())),
        )
        .body(req.clearsigned.as_bytes().to_vec().into())
        .send()
        .await
        .unwrap();
    s3.put_object()
        .bucket(&repo.s3_bucket)
        .key(format!(
            "{}/dists/{}/Release",
            repo.s3_prefix, req.change.distribution
        ))
        .content_md5(
            base64::engine::general_purpose::STANDARD
                .encode(Md5::digest(result.release_file.contents.as_bytes())),
        )
        .checksum_algorithm(ChecksumAlgorithm::Sha256)
        .checksum_sha256(
            base64::engine::general_purpose::STANDARD
                .encode(Sha256::digest(result.release_file.contents.as_bytes())),
        )
        .body(result.release_file.contents.as_bytes().to_vec().into())
        .send()
        .await
        .unwrap();
    s3.put_object()
        .bucket(&repo.s3_bucket)
        .key(format!(
            "{}/dists/{}/Release.gpg",
            repo.s3_prefix, req.change.distribution
        ))
        .content_md5(
            base64::engine::general_purpose::STANDARD
                .encode(Md5::digest(req.detachsigned.as_bytes())),
        )
        .checksum_algorithm(ChecksumAlgorithm::Sha256)
        .checksum_sha256(
            base64::engine::general_purpose::STANDARD
                .encode(Sha256::digest(req.detachsigned.as_bytes())),
        )
        .body(req.detachsigned.as_bytes().to_vec().into())
        .send()
        .await
        .unwrap();
}
=======
>>>>>>> 8a04ffc2

#[cfg(test)]
mod tests {
    use std::iter::once;

    use async_tempfile::TempDir;
    use axum_test::multipart::{MultipartForm, Part};
    use gpgme::{Context, CreateKeyFlags, ExportMode, Protocol};

    use super::*;
    use crate::{
        server::{
            pkg::upload::PackageUploadResponse,
            repo::{
                create::repo_prefix,
                index::generate::{GenerateIndexRequest, GenerateIndexResponse},
                sync::check::CheckConsistencyResponse,
            },
        },
        testing::{AttuneTestServer, AttuneTestServerConfig},
    };

    const TEST_PACKAGE_AMD64: &[u8] =
        include_bytes!("./fixtures/attune-test-package_2.0.0_linux_amd64.deb");
    const TEST_PACKAGE_ARM64: &[u8] =
        include_bytes!("./fixtures/attune-test-package_2.0.0_linux_arm64.deb");

    async fn sign_index(index: &str) -> (String, String, String) {
        let dir = TempDir::new().await.unwrap();
        let mut gpg = Context::from_protocol(Protocol::OpenPgp).unwrap();
        gpg.set_engine_home_dir(dir.dir_path().to_str().unwrap())
            .unwrap();
        gpg.set_armor(true);
        let keygen_result = gpg
            .create_key_with_flags(
                "Attune Test",
                "default",
                Default::default(),
                CreateKeyFlags::NOPASSWD,
            )
            .unwrap();
        let key_id = keygen_result.fingerprint().unwrap();
        let key = gpg
            .find_secret_keys(vec![key_id])
            .unwrap()
            .next()
            .unwrap()
            .unwrap();
        gpg.add_signer(&key).unwrap();

        let mut clearsigned = Vec::new();
        gpg.sign_clear(index.as_bytes(), &mut clearsigned)
            .expect("could not clearsign index");
        let clearsigned =
            String::from_utf8(clearsigned).expect("clearsigned index contained invalid characters");
        debug!(?index, ?clearsigned, "clearsigned index");
        let mut detachsigned = Vec::new();
        gpg.sign_detached(index.as_bytes(), &mut detachsigned)
            .expect("could not detach sign index");
        let detachsigned = String::from_utf8(detachsigned)
            .expect("detachsigned index contained invalid characters");
        debug!(?index, ?detachsigned, "detachsigned index");

        let mut public_key_cert = Vec::new();
        gpg.export_keys(once(&key), ExportMode::empty(), &mut public_key_cert)
            .expect("could not export key");
        let public_key_cert = String::from_utf8(public_key_cert)
            .expect("public key cert contained invalid characters");
        debug!(?public_key_cert, "public key cert");

        (clearsigned, detachsigned, public_key_cert)
    }

    #[sqlx::test(migrator = "crate::testing::MIGRATOR")]
    #[test_log::test]
    async fn resync_mitigates_partial_upload(pool: sqlx::PgPool) {
        let server = AttuneTestServer::new(AttuneTestServerConfig {
            db: pool,
            s3_bucket_name: None,
            http_api_token: None,
        })
        .await;
        const TENANT_ID: TenantID = TenantID(1);
        const REPO_NAME: &str = "resync_mitigates_partial_upload";

        // Set up an empty repository.
        let res = server
            .http
            .post("/api/v0/repositories")
            .add_header("authorization", format!("Bearer {}", server.http_api_token))
            .json(&serde_json::json!({
                "name": REPO_NAME,
            }))
            .await;
        assert!(
            res.status_code().is_success(),
            "Repository creation failed with status: {}",
            res.status_code()
        );

        // Upload a package.
        let package_file = TEST_PACKAGE_AMD64;
        let upload = MultipartForm::new().add_part("file", Part::bytes(package_file.to_vec()));

        let res = server
            .http
            .post("/api/v0/packages")
            .add_header("authorization", format!("Bearer {}", server.http_api_token))
            .multipart(upload)
            .await;
        assert!(
            res.status_code().is_success(),
            "Package upload failed with status: {}",
            res.status_code()
        );
        let res = res.json::<PackageUploadResponse>();
        let package_sha256sum = res.sha256sum;

        // Generate an index to sign.
        let req = GenerateIndexRequest {
            change: PackageChange {
                repository: String::from(REPO_NAME),
                distribution: String::from("stable"),
                component: String::from("main"),

                action: PackageChangeAction::Add {
                    package_sha256sum: package_sha256sum.clone(),
                },
            },
        };

        let res = server
            .http
            .get(&format!("/api/v0/repositories/{REPO_NAME}/index"))
            .add_header("authorization", format!("Bearer {}", server.http_api_token))
            .json(&req)
            .await;
        assert!(
            res.status_code().is_success(),
            "Index generation failed with status: {}",
            res.status_code()
        );
        let res = res.json::<GenerateIndexResponse>();
        let release_ts = res.release_ts;
        let index = res.release;

        // Sign the index. We use a temporary homedir to create an ephemeral key
        // and sign the index with it.
        let (clearsigned, detachsigned, public_key_cert) = sign_index(&index).await;

        // At this point, we begin running the `sign` handler piecemeal to
        // simulate partial failure.

        // "Submit" the index signature, running the handler manually. Complete
        // the database transaction.
        //
        // NOTE: This skips request validation in the handler upstream of the
        // database transaction! This test will not reflect updates in
        // validation, and should be constructed to pass validation.
        let req = SignIndexRequest {
            change: PackageChange {
                repository: String::from(REPO_NAME),
                distribution: String::from("stable"),
                component: String::from("main"),
                action: PackageChangeAction::Add { package_sha256sum },
            },
            clearsigned,
            detachsigned,
            public_key_cert,
            release_ts,
        };
        let mut tx = server.db.begin().await.unwrap();
        let result = apply_change_to_db(&mut tx, &TENANT_ID, &req).await.unwrap();
        tx.commit().await.unwrap();

        // Partially upload the index changes. In this case, we upload the
        // package and index but fail to upload all release files.
        //
        // TODO: Is there a way to automatically permute possible failure
        // points?

        // Copy the package from its canonical storage location into the
        // repository pool.
        let s3_prefix = repo_prefix(TENANT_ID, REPO_NAME);
        server
            .s3
            .copy_object()
            .bucket(&server.s3_bucket_name)
            .key(format!("{}/{}", s3_prefix, result.changed_package.filename))
            .copy_source(format!(
                "{}/packages/{}",
                server.s3_bucket_name, result.changed_package.package.sha256sum,
            ))
            .send()
            .await
            .unwrap();

        // Upload the updated Packages index file.
        server
            .s3
            .put_object()
            .bucket(&server.s3_bucket_name)
            .key(format!(
                "{}/dists/{}/{}/binary-{}/Packages",
                s3_prefix,
                req.change.distribution,
                result.changed_packages_index.meta.component,
                result.changed_packages_index.meta.architecture
            ))
            .content_md5(
                base64::engine::general_purpose::STANDARD.encode(Md5::digest(
                    result.changed_packages_index.contents.as_bytes(),
                )),
            )
            .checksum_algorithm(ChecksumAlgorithm::Sha256)
            .checksum_sha256(
                base64::engine::general_purpose::STANDARD
                    .encode(hex::decode(&result.changed_packages_index.meta.sha256sum).unwrap()),
            )
            .body(
                result
                    .changed_packages_index
                    .contents
                    .as_bytes()
                    .to_vec()
                    .into(),
            )
            .send()
            .await
            .unwrap();

        // Partially update the release files.
        server
            .s3
            .put_object()
            .bucket(&server.s3_bucket_name)
            .key(format!(
                "{}/dists/{}/Release",
                s3_prefix, req.change.distribution
            ))
            .content_md5(
                base64::engine::general_purpose::STANDARD
                    .encode(Md5::digest(result.release_file.contents.as_bytes())),
            )
            .checksum_algorithm(ChecksumAlgorithm::Sha256)
            .checksum_sha256(
                base64::engine::general_purpose::STANDARD
                    .encode(Sha256::digest(result.release_file.contents.as_bytes())),
            )
            .body(result.release_file.contents.as_bytes().to_vec().into())
            .send()
            .await
            .unwrap();

        // Check that we can detect the desynchronization.
        let res = server
            .http
            .get(&format!(
                "/api/v0/repositories/{REPO_NAME}/distributions/stable/sync"
            ))
            .add_header("authorization", format!("Bearer {}", server.http_api_token))
            .await;
        assert!(
            res.status_code().is_success(),
            "Sync check failed with status: {}",
            res.status_code()
        );
        let status = res.json::<CheckConsistencyResponse>().status;
        debug!(?status, "sync check result");
        assert!(!status.release, "Release file is inconsistent");
        assert!(
            status.release_clearsigned,
            "InRelease file inconsistency was not detected"
        );
        assert!(
            status.release_detachsigned,
            "Release.gpg file inconsistency was not detected"
        );
        assert_eq!(
            status.packages,
            vec![] as Vec<String>,
            "Packages are inconsistent"
        );
        assert_eq!(
            status.packages_indexes,
            vec![] as Vec<String>,
            "Packages indexes are inconsistent"
        );

        // Resync the repository.
        let res = server
            .http
            .post(&format!(
                "/api/v0/repositories/{REPO_NAME}/distributions/stable/sync"
            ))
            .add_header("authorization", format!("Bearer {}", server.http_api_token))
            .await;
        assert!(
            res.status_code().is_success(),
            "Sync failed with status: {}",
            res.status_code()
        );

        // Check that the repository is synchronized.
        let res = server
            .http
            .get(&format!(
                "/api/v0/repositories/{REPO_NAME}/distributions/stable/sync"
            ))
            .add_header("authorization", format!("Bearer {}", server.http_api_token))
            .await;
        assert!(
            res.status_code().is_success(),
            "Sync check failed with status: {}",
            res.status_code()
        );
        let status = res.json::<CheckConsistencyResponse>().status;
        debug!(?status, "sync check result");
        assert!(!status.release, "Release file is inconsistent");
        assert!(
            !status.release_clearsigned,
            "InRelease file is inconsistent"
        );
        assert!(
            !status.release_detachsigned,
            "Release.gpg file is inconsistent"
        );
        assert!(status.packages.is_empty(), "Packages are inconsistent");
        assert!(
            status.packages_indexes.is_empty(),
            "Packages indexes are inconsistent"
        );
    }

    #[sqlx::test(migrator = "crate::testing::MIGRATOR")]
    async fn resync_mitigates_out_of_order_upload(pool: sqlx::PgPool) {
        let server = AttuneTestServer::new(AttuneTestServerConfig {
            db: pool,
            s3_bucket_name: None,
            http_api_token: None,
        })
        .await;
        const TENANT_ID: TenantID = TenantID(1);
        const REPO_NAME: &str = "resync_mitigates_out_of_order_upload";

        // Set up an empty repository.
        let create_repo = server
            .http
            .post("/api/v0/repositories")
            .add_header("authorization", format!("Bearer {}", server.http_api_token))
            .json(&serde_json::json!({
                "name": REPO_NAME,
            }))
            .await;
        assert!(
            create_repo.status_code().is_success(),
            "Repository creation failed with status: {}",
            create_repo.status_code()
        );

        // Upload packages.
        let package_file_a = TEST_PACKAGE_AMD64;
        let upload = MultipartForm::new().add_part("file", Part::bytes(package_file_a.to_vec()));
        let res = server
            .http
            .post("/api/v0/packages")
            .add_header("authorization", format!("Bearer {}", server.http_api_token))
            .multipart(upload)
            .await;
        assert!(
            res.status_code().is_success(),
            "Package upload failed with status: {}",
            res.status_code()
        );
        let res = res.json::<PackageUploadResponse>();
        let package_a_sha256sum = res.sha256sum;

        let package_file_b = TEST_PACKAGE_ARM64;
        let upload = MultipartForm::new().add_part("file", Part::bytes(package_file_b.to_vec()));
        let res = server
            .http
            .post("/api/v0/packages")
            .add_header("authorization", format!("Bearer {}", server.http_api_token))
            .multipart(upload)
            .await;
        assert!(
            res.status_code().is_success(),
            "Package upload failed with status: {}",
            res.status_code()
        );
        let res = res.json::<PackageUploadResponse>();
        let package_b_sha256sum = res.sha256sum;

        // At this point, we begin running the sign handler piecemeal. Here, we
        // first run the database transactions in sequence, and then run the
        // repository uploads in a different sequence, to simulate a rare race
        // condition where another an earlier handler invocation updates S3
        // after a later handler invocation.

        // Add package 1 to the database.
        let req = GenerateIndexRequest {
            change: PackageChange {
                repository: String::from(REPO_NAME),
                distribution: String::from("stable"),
                component: String::from("main"),

                action: PackageChangeAction::Add {
                    package_sha256sum: package_a_sha256sum.clone(),
                },
            },
        };
        let res = server
            .http
            .get(&format!("/api/v0/repositories/{REPO_NAME}/index"))
            .add_header("authorization", format!("Bearer {}", server.http_api_token))
            .json(&req)
            .await;
        assert!(
            res.status_code().is_success(),
            "Index generation failed with status: {}",
            res.status_code()
        );
        let res = res.json::<GenerateIndexResponse>();
        let release_ts = res.release_ts;
        let index = res.release;
        let (clearsigned, detachsigned, public_key_cert) = sign_index(&index).await;
        let req_a = SignIndexRequest {
            change: PackageChange {
                repository: String::from(REPO_NAME),
                distribution: String::from("stable"),
                component: String::from("main"),
                action: PackageChangeAction::Add {
                    package_sha256sum: package_a_sha256sum,
                },
            },
            clearsigned,
            detachsigned,
            public_key_cert,
            release_ts,
        };
        let mut tx = server.db.begin().await.unwrap();
        let result_a = apply_change_to_db(&mut tx, &TENANT_ID, &req_a)
            .await
            .unwrap();
        debug!(?result_a, "applied change to database");
        tx.commit().await.unwrap();

        // Add package 2 to the database.
        let req = GenerateIndexRequest {
            change: PackageChange {
                repository: String::from(REPO_NAME),
                distribution: String::from("stable"),
                component: String::from("main"),

                action: PackageChangeAction::Add {
                    package_sha256sum: package_b_sha256sum.clone(),
                },
            },
        };
        let res = server
            .http
            .get(&format!("/api/v0/repositories/{REPO_NAME}/index"))
            .add_header("authorization", format!("Bearer {}", server.http_api_token))
            .json(&req)
            .await;
        assert!(
            res.status_code().is_success(),
            "Index generation failed with status: {}",
            res.status_code()
        );
        let res = res.json::<GenerateIndexResponse>();
        let release_ts = res.release_ts;
        let index = res.release;
        let (clearsigned, detachsigned, public_key_cert) = sign_index(&index).await;
        let req_b = SignIndexRequest {
            change: PackageChange {
                repository: String::from(REPO_NAME),
                distribution: String::from("stable"),
                component: String::from("main"),
                action: PackageChangeAction::Add {
                    package_sha256sum: package_b_sha256sum,
                },
            },
            clearsigned,
            detachsigned,
            public_key_cert,
            release_ts,
        };
        let mut tx = server.db.begin().await.unwrap();
        let result_b = apply_change_to_db(&mut tx, &TENANT_ID, &req_b)
            .await
            .unwrap();
        debug!(?result_b, "applied change to database");
        tx.commit().await.unwrap();

        // Upload package 2 to the repository.
        let s3_prefix = repo_prefix(TENANT_ID, REPO_NAME);
        apply_change_to_s3(
            &server.s3,
            &Repository {
                s3_bucket: server.s3_bucket_name.clone(),
                s3_prefix: s3_prefix.clone(),
            },
            &req_b,
            &result_b,
        )
        .await;

        // Upload package 1 to the repository.
        apply_change_to_s3(
            &server.s3,
            &Repository {
                s3_bucket: server.s3_bucket_name.clone(),
                s3_prefix: s3_prefix.clone(),
            },
            &req_a,
            &result_a,
        )
        .await;

        // Check that we can detect the desynchronization.
        let res = server
            .http
            .get(&format!(
                "/api/v0/repositories/{REPO_NAME}/distributions/stable/sync"
            ))
            .add_header("authorization", format!("Bearer {}", server.http_api_token))
            .await;
        assert!(
            res.status_code().is_success(),
            "Sync check failed with status: {}",
            res.status_code()
        );
        let status = res.json::<CheckConsistencyResponse>().status;
        debug!(?status, "sync check result");
        assert!(
            status.release,
            "Release file inconsistency was not detected"
        );
        assert!(
            status.release_clearsigned,
            "InRelease file inconsistency was not detected"
        );
        assert!(
            status.release_detachsigned,
            "Release.gpg file inconsistency was not detected"
        );
        assert_eq!(
            status.packages,
            vec![] as Vec<String>,
            "Packages are inconsistent"
        );
        // In _this particular case_, the package indexes should be the same,
        // since the packages we've uploaded are different architectures and
        // therefore will go into different indexes. This is not always the
        // case!
        //
        // TODO: Add property-based testing for a wide swath of scenarios?
        assert_eq!(
            status.packages_indexes,
            vec![] as Vec<String>,
            "Packages indexes are inconsistent"
        );

        // Resync the repository.
        let res = server
            .http
            .post(&format!(
                "/api/v0/repositories/{REPO_NAME}/distributions/stable/sync"
            ))
            .add_header("authorization", format!("Bearer {}", server.http_api_token))
            .await;
        assert!(
            res.status_code().is_success(),
            "Sync failed with status: {}",
            res.status_code()
        );

        // Check that the repository is synchronized.
        let res = server
            .http
            .get(&format!(
                "/api/v0/repositories/{REPO_NAME}/distributions/stable/sync"
            ))
            .add_header("authorization", format!("Bearer {}", server.http_api_token))
            .await;
        assert!(
            res.status_code().is_success(),
            "Sync check failed with status: {}",
            res.status_code()
        );
        let status = res.json::<CheckConsistencyResponse>().status;
        debug!(?status, "sync check result");
        assert!(!status.release, "Release file is inconsistent");
        assert!(
            !status.release_clearsigned,
            "InRelease file is inconsistent"
        );
        assert!(
            !status.release_detachsigned,
            "Release.gpg file is inconsistent"
        );
        assert!(status.packages.is_empty(), "Packages are inconsistent");
        assert!(
            status.packages_indexes.is_empty(),
            "Packages indexes are inconsistent"
        );
    }

    #[sqlx::test(migrator = "crate::testing::MIGRATOR")]
    async fn reject_invalid_component_names(pool: sqlx::PgPool) {
        let server = AttuneTestServer::new(AttuneTestServerConfig {
            db: pool,
            s3_bucket_name: None,
            http_api_token: None,
        })
        .await;
        const REPO_NAME: &str = "reject_invalid_component_names";

        let create_repo = server
            .http
            .post("/api/v0/repositories")
            .add_header("authorization", format!("Bearer {}", server.http_api_token))
            .json(&serde_json::json!({
                "name": REPO_NAME,
            }))
            .await;
        assert!(
            create_repo.status_code().is_success(),
            "Repository creation failed with status: {}",
            create_repo.status_code()
        );

        let invalid_components = [
            "comp with spaces",
            "comp@special",
            "comp#hash",
            "comp.dot",
            "comp/slash",
            "",
        ];
        for invalid_component in invalid_components {
            let sign_request = SignIndexRequest {
                change: PackageChange {
                    repository: String::from(REPO_NAME),
                    distribution: String::from("stable"),
                    component: String::from(invalid_component),
                    action: PackageChangeAction::Add {
                        package_sha256sum: String::from("dummy-sha256sum"),
                    },
                },
                release_ts: OffsetDateTime::now_utc(),
                clearsigned: String::from("dummy-clearsigned"),
                detachsigned: String::from("dummy-detachsigned"),
                public_key_cert: String::from("dummy-public-key"),
            };

            let response = server
                .http
                .post(&format!("/api/v0/repositories/{REPO_NAME}/index"))
                .add_header("authorization", format!("Bearer {}", server.http_api_token))
                .json(&sign_request)
                .await;
            assert_eq!(
                response.status_code(),
                400,
                "Invalid component name should return 400"
            );

            let error: ErrorResponse = response.json();
            assert_eq!(error.error, "INVALID_COMPONENT_NAME");
            assert!(
                error
                    .message
                    .contains("must contain only letters, numbers, underscores, and hyphens")
            );
        }

        // Test valid component names (these should get further before failing due to dummy data)
        let valid_components = [
            "main",
            "contrib",
            "non-free",
            "my_component",
            "comp123",
            "test-component",
        ];
        for valid_component in valid_components {
            let sign_request = SignIndexRequest {
                change: PackageChange {
                    repository: String::from(REPO_NAME),
                    distribution: String::from("stable"),
                    component: String::from(valid_component),
                    action: PackageChangeAction::Add {
                        package_sha256sum: String::from("dummy-sha256sum"),
                    },
                },
                release_ts: OffsetDateTime::now_utc(),
                clearsigned: String::from("dummy-clearsigned"),
                detachsigned: String::from("dummy-detachsigned"),
                public_key_cert: String::from("dummy-public-key"),
            };
            let response = server
                .http
                .post(&format!("/api/v0/repositories/{REPO_NAME}/index"))
                .add_header("authorization", format!("Bearer {}", server.http_api_token))
                .json(&sign_request)
                .await;

            // These should not fail with INVALID_COMPONENT_NAME (although they will fail due to dummy data)
            let body = response.json::<ErrorResponse>();
            assert_ne!(
                body.error, "INVALID_COMPONENT_NAME",
                "Valid component '{valid_component}' should not be rejected with INVALID_COMPONENT_NAME",
            );
        }
    }
}<|MERGE_RESOLUTION|>--- conflicted
+++ resolved
@@ -5,7 +5,6 @@
     http::StatusCode,
 };
 use base64::Engine as _;
-use itertools::Itertools;
 use lazy_regex::lazy_regex;
 use md5::{Digest as _, Md5};
 use pgp::composed::{
@@ -96,7 +95,7 @@
     .ok_or(ErrorResponse::not_found("repository"))?;
 
     // Apply the change to the database.
-    let result = apply_change_to_db(&mut tx, &tenant_id, &req).await?;
+    let (result, previous_by_hash_indexes) = apply_change_to_db(&mut tx, &tenant_id, &req).await?;
 
     // Commit the transaction. At this point, the transaction may abort because
     // of a concurrent index change. This should trigger the client to retry.
@@ -119,7 +118,7 @@
     // unlikely, but there is no good mitigation here besides a cron job. Note
     // that any _subsequent_ upload will still upload the correct indexes,
     // because the _database_ state is transactionally consistent.
-    apply_change_to_s3(&state.s3, &repo, &req, &result).await;
+    apply_change_to_s3(&state.s3, &repo, &req, &result, previous_by_hash_indexes).await;
 
     Ok(Json(SignIndexResponse {}))
 }
@@ -128,11 +127,11 @@
     tx: &mut sqlx::Transaction<'_, sqlx::Postgres>,
     tenant_id: &TenantID,
     req: &SignIndexRequest,
-) -> Result<PackageChangeResult, ErrorResponse> {
+) -> Result<(PackageChangeResult, Option<PreviousByHashIndexes>), ErrorResponse> {
     // Verify the request cleartext signature.
     let (public_key, _headers) = SignedPublicKey::from_string(&req.public_key_cert)
         .expect("could not parse public key certificate");
-    tracing::debug!(?public_key, "public key");
+    debug!(?public_key, "public key");
     if let Err(e) = public_key.verify() {
         return Err(ErrorResponse::new(
             StatusCode::BAD_REQUEST,
@@ -142,7 +141,7 @@
     }
     let (clearsigned, _headers) = CleartextSignedMessage::from_string(&req.clearsigned)
         .expect("could not parse clearsigned index");
-    tracing::debug!(clearsigned = ?clearsigned.text(), "clearsigned index");
+    debug!(clearsigned = ?clearsigned.text(), "clearsigned index");
     if let Err(e) = clearsigned.verify(&public_key) {
         return Err(ErrorResponse::new(
             StatusCode::BAD_REQUEST,
@@ -162,7 +161,7 @@
     // If the signatures match, this validates that the index signed by the client is the same as the one we replayed.
     let (detachsigned, _headers) = StandaloneSignature::from_string(&req.detachsigned)
         .expect("could not parse detached signature");
-    tracing::debug!(index = ?result.release_file.contents, ?detachsigned, "detachsigned index");
+    debug!(index = ?result.release_file.contents, ?detachsigned, "detachsigned index");
     if let Err(e) = detachsigned.verify(&public_key, result.release_file.contents.as_bytes()) {
         return Err(ErrorResponse::new(
             StatusCode::BAD_REQUEST,
@@ -174,21 +173,25 @@
     }
 
     // Save the new state to the database.
-    // The old hash values are for cleanup after uploading new content.
-    let old_hashes = match req.change.action {
-        PackageChangeAction::Add { .. } => {
-            add_package_to_db(tx, tenant_id, req, &result).await;
-        }
+    let previous_by_hash_indexes = match req.change.action {
+        PackageChangeAction::Add { .. } => add_package_to_db(tx, tenant_id, req, &result).await,
         PackageChangeAction::Remove {
             ref name,
             ref version,
             ref architecture,
-        } => {
-            remove_package_from_db(tx, tenant_id, req, &result, name, version, architecture).await;
-        }
-    }
-
-    Ok(result)
+        } => Some(
+            remove_package_from_db(tx, tenant_id, req, &result, name, version, architecture).await,
+        ),
+    };
+
+    Ok((result, previous_by_hash_indexes))
+}
+
+#[derive(Debug)]
+struct PreviousByHashIndexes {
+    md5sum: String,
+    sha1sum: String,
+    sha256sum: String,
 }
 
 async fn add_package_to_db(
@@ -196,7 +199,7 @@
     tenant_id: &TenantID,
     req: &SignIndexRequest,
     update: &PackageChangeResult,
-) {
+) -> Option<PreviousByHashIndexes> {
     // First, we update-or-create the Release. Remember, it's possible that no
     // package has ever been added to this distribution, so the Release may not
     // exist.
@@ -379,11 +382,10 @@
         }
     };
 
-<<<<<<< HEAD
     // Then, we update-or-create the Packages index of the changed package.
-    match sqlx::query!(
+    let previous_by_hash_indexes = match sqlx::query!(
         r#"
-        SELECT id
+        SELECT id, md5sum, sha1sum, sha256sum
         FROM debian_repository_index_packages
         WHERE
             component_id = $1
@@ -399,31 +401,18 @@
     .unwrap()
     {
         Some(index) => {
+            // Before we do an update, we need to capture the hashes of the
+            // previous Packages index since its by-hash files need to be
+            // deleted after the update.
+            let previous_by_hash_indexes = PreviousByHashIndexes {
+                md5sum: index.md5sum,
+                sha1sum: index.sha1sum,
+                sha256sum: index.sha256sum,
+            };
+
             // No need to check whether an update is needed - we know already
             // that the index has changed because a package was added into it.
             sqlx::query!(
-=======
-            // Then, we update-or-create the Packages index of the changed package.
-            // First, capture the current hash values for cleanup purposes
-            let current_hashes = sqlx::query!(
-                r#"
-                SELECT md5sum, sha1sum, sha256sum
-                FROM debian_repository_index_packages
-                WHERE
-                    component_id = $1
-                    AND architecture = $2::debian_repository_architecture
-                    AND compression IS NULL
-                LIMIT 1
-                "#,
-                component_id,
-                result.changed_packages_index.meta.architecture as _,
-            )
-            .fetch_optional(&mut *tx)
-            .await
-            .unwrap();
-
-            match sqlx::query!(
->>>>>>> 8a04ffc2
                 r#"
                 UPDATE debian_repository_index_packages
                 SET
@@ -445,6 +434,7 @@
             .execute(&mut **tx)
             .await
             .unwrap();
+            Some(previous_by_hash_indexes)
         }
         None => {
             // Otherwise, create the index.
@@ -487,12 +477,10 @@
             .execute(&mut **tx)
             .await
             .unwrap();
-
-            current_hashes.map(|hashes| (hashes.md5sum, hashes.sha1sum, hashes.sha256sum))
+            None
         }
-    }
-
-<<<<<<< HEAD
+    };
+
     // Lastly, we create the component-package.
     //
     // This record should not previously exist, but we use ON CONFLICT DO
@@ -532,41 +520,9 @@
     .execute(&mut **tx)
     .await
     .unwrap();
+
+    previous_by_hash_indexes
 }
-=======
-            // Capture the current hash values for cleanup purposes before any changes
-            let current_hashes = sqlx::query!(
-                r#"
-                SELECT md5sum, sha1sum, sha256sum
-                FROM debian_repository_index_packages
-                WHERE
-                    component_id = $1
-                    AND architecture = $2::debian_repository_architecture
-                    AND compression IS NULL
-                LIMIT 1
-                "#,
-                component_package.component_id,
-                architecture as _,
-            )
-            .fetch_optional(&mut *tx)
-            .await
-            .unwrap();
-
-            // Delete the component-package.
-            sqlx::query!(
-                r#"
-                DELETE FROM debian_repository_component_package
-                WHERE
-                    component_id = $1
-                    AND package_id = $2
-                "#,
-                component_package.component_id,
-                component_package.package_id,
-            )
-            .execute(&mut *tx)
-            .await
-            .unwrap();
->>>>>>> 8a04ffc2
 
 async fn remove_package_from_db(
     tx: &mut sqlx::Transaction<'_, sqlx::Postgres>,
@@ -576,7 +532,7 @@
     package: &str,
     version: &str,
     architecture: &str,
-) {
+) -> PreviousByHashIndexes {
     // Load the component-package, which should be there if the package exists.
     let component_package = sqlx::query!(
         r#"
@@ -626,7 +582,34 @@
     .await
     .unwrap();
 
-<<<<<<< HEAD
+    // Load the current state of the changed Packages index. We need to record
+    // its hashes so that we can delete the by-hash files after we update this
+    // index.
+    let previous_by_hash_indexes = sqlx::query!(
+        r#"
+        SELECT
+            md5sum,
+            sha1sum,
+            sha256sum
+        FROM debian_repository_index_packages
+        WHERE
+            component_id = $1
+            AND architecture = $2::debian_repository_architecture
+            AND compression IS NULL
+        LIMIT 1
+        "#,
+        component_package.component_id,
+        architecture as _,
+    )
+    .fetch_one(&mut **tx)
+    .await
+    .unwrap();
+    let previous_by_hash_indexes = PreviousByHashIndexes {
+        md5sum: previous_by_hash_indexes.md5sum,
+        sha1sum: previous_by_hash_indexes.sha1sum,
+        sha256sum: previous_by_hash_indexes.sha256sum,
+    };
+
     // Update the Packages index, or delete if it's orphaned.
     if update.changed_packages_index.contents.is_empty() {
         sqlx::query!(
@@ -656,6 +639,7 @@
             WHERE
                 component_id = $6
                 AND architecture = $7::debian_repository_architecture
+                AND compression IS NULL
             "#,
             update.changed_packages_index.contents.as_bytes(),
             update.changed_packages_index.meta.size,
@@ -669,15 +653,6 @@
         .await
         .unwrap();
     }
-=======
-            // We do not delete the Release, because clients may still be
-            // pointing to the release file, and we don't want them to be
-            // broken. The error they should get from APT is "package missing",
-            // rather than "repository not found".
-            current_hashes.map(|hashes| (hashes.md5sum, hashes.sha1sum, hashes.sha256sum))
-        }
-    };
->>>>>>> 8a04ffc2
 
     // Delete the Component if it's orphaned.
     let remaining_component_packages = sqlx::query!(
@@ -708,6 +683,8 @@
     // clients may still be pointing to the release file, and we don't
     // want them to be broken. The error they should get from APT is
     // "package missing", rather than "repository not found".
+
+    previous_by_hash_indexes
 }
 
 struct Repository {
@@ -720,30 +697,23 @@
     repo: &Repository,
     req: &SignIndexRequest,
     result: &PackageChangeResult,
+    previous_by_hash_indexes: Option<PreviousByHashIndexes>,
 ) {
     // Copy the package from its canonical storage location into the repository
     // pool.
     match req.change.action {
         PackageChangeAction::Add { .. } => {
-<<<<<<< HEAD
-            s3.copy_object()
-=======
             let source_key = format!(
                 "{}/packages/{}",
                 result.changed_package.package.s3_bucket, result.changed_package.package.sha256sum,
             );
             let destination_key = format!("{}/{}", repo.s3_prefix, result.changed_package.filename);
-
-            tracing::debug!(
+            debug!(
                 ?source_key,
                 ?destination_key,
                 "copy package from pool storage",
             );
-
-            state
-                .s3
-                .copy_object()
->>>>>>> 8a04ffc2
+            s3.copy_object()
                 .bucket(&repo.s3_bucket)
                 .key(destination_key)
                 .copy_source(source_key)
@@ -753,7 +723,8 @@
         }
         PackageChangeAction::Remove { .. } => {
             // Delete the pool file from S3 if it's fully orphaned.
-<<<<<<< HEAD
+            let key = format!("{}/{}", repo.s3_prefix, result.changed_package.filename);
+            debug!(?key, "delete pool file from S3");
             if result.orphaned_pool_filename {
                 s3.delete_object()
                     .bucket(&repo.s3_bucket)
@@ -761,16 +732,6 @@
                         "{}/{}",
                         repo.s3_prefix, result.changed_package.filename
                     ))
-=======
-            if remaining_component_packages.count == 0 {
-                let key = format!("{}/{}", repo.s3_prefix, pool_filename);
-                tracing::debug!(?key, "deleting pool file");
-                state
-                    .s3
-                    .delete_object()
-                    .bucket(&repo.s3_bucket)
-                    .key(key)
->>>>>>> 8a04ffc2
                     .send()
                     .await
                     .unwrap();
@@ -778,19 +739,15 @@
         }
     }
 
-<<<<<<< HEAD
-    // Upload the updated Packages index file.
-    if result.changed_packages_index.contents.is_empty() {
-        s3.delete_object()
-            .bucket(&repo.s3_bucket)
-            .key(format!(
-=======
-    // Upload the updated package index files to standard path and all by-hash paths concurrently.
+    // Upload the updated package index files to standard path and all by-hash
+    // paths concurrently.
+    //
     // Index modifications are split on both sides of the release file upload:
     // - Before release files are uploaded, we upload new index contents.
     // - After release files are uploaded, we delete old index contents.
     //
-    // The intention here is that the current release file _always points to valid files_.
+    // The intention here is that the current release file _always points to
+    // valid files_.
     let by_hash_prefix = format!(
         "{}/dists/{}/{}/binary-{}/by-hash",
         repo.s3_prefix,
@@ -801,20 +758,11 @@
     if !result.changed_packages_index.contents.is_empty() {
         let uploads = [
             format!(
->>>>>>> 8a04ffc2
                 "{}/dists/{}/{}/binary-{}/Packages",
                 repo.s3_prefix,
                 req.change.distribution,
                 result.changed_packages_index.meta.component,
                 result.changed_packages_index.meta.architecture
-<<<<<<< HEAD
-            ))
-            .send()
-            .await
-            .unwrap();
-    } else {
-        s3.put_object()
-=======
             ),
             format!(
                 "{}/SHA256/{}",
@@ -831,13 +779,12 @@
         ]
         .into_iter()
         .map(|key: String| {
-            let s3 = state.s3.clone();
-            let bucket = repo.s3_bucket.clone();
-            let contents = result.changed_packages_index.contents.clone();
-            let sha256sum = result.changed_packages_index.meta.sha256sum.clone();
+            let bucket = &repo.s3_bucket;
+            let contents = &result.changed_packages_index.contents;
+            let sha256sum = &result.changed_packages_index.meta.sha256sum;
 
             async move {
-                tracing::debug!(?key, content = %contents, "uploading index file");
+                debug!(?key, content = %contents, "uploading index file");
                 s3.put_object()
                     .bucket(bucket)
                     .key(key)
@@ -887,11 +834,8 @@
     ]
     .into_iter()
     .map(|(key, content)| {
-        tracing::debug!(?key, content = %String::from_utf8_lossy(&content), "uploading release file");
-        state
-            .s3
-            .put_object()
->>>>>>> 8a04ffc2
+        debug!(?key, content = %String::from_utf8_lossy(&content), "uploading release file");
+        s3.put_object()
             .bucket(&repo.s3_bucket)
             .key(key)
             .content_md5(base64::engine::general_purpose::STANDARD.encode(Md5::digest(&content)))
@@ -906,74 +850,39 @@
         upload.unwrap();
     }
 
-    // Now we can do deletions: the release files are uploaded and are no longer pointing at the items
-    // that we're about to delete.
-    //
-    // There are two conditions that trigger deletion:
-    // - If the index is empty, we delete the Packages file and all by-hash objects, because they've been removed.
-    // - Additionally, if the hashes have changed in the latest index, we delete the old by-hash objects.
-    //
-    // These two sets may overlap, but that's ok: we'll just dedupe them.
-    let delete_via_empty_index = match result.changed_packages_index.contents.is_empty() {
-        false => Vec::new(),
-        true => vec![
-            format!(
-                "{}/dists/{}/{}/binary-{}/Packages",
-                repo.s3_prefix,
-                req.change.distribution,
-                result.changed_packages_index.meta.component,
-                result.changed_packages_index.meta.architecture
-            ),
-            format!(
-                "{}/SHA256/{}",
-                by_hash_prefix, result.changed_packages_index.meta.sha256sum
-            ),
-            format!(
-                "{}/SHA1/{}",
-                by_hash_prefix, result.changed_packages_index.meta.sha1sum
-            ),
-            format!(
-                "{}/MD5Sum/{}",
-                by_hash_prefix, result.changed_packages_index.meta.md5sum
-            ),
-        ],
-    };
-    let delete_via_hash_change = match old_hashes {
+    // Now we can do deletions: the release files are uploaded and are no longer
+    // pointing at the by-hash Packages indexes that we're about to delete.
+    let deletions = match previous_by_hash_indexes {
         None => Vec::new(),
-        Some((old_md5, old_sha1, old_sha256)) => [
+        Some(PreviousByHashIndexes {
+            md5sum,
+            sha1sum,
+            sha256sum,
+        }) => [
+            (md5sum, &result.changed_packages_index.meta.md5sum, "MD5Sum"),
+            (sha1sum, &result.changed_packages_index.meta.sha1sum, "SHA1"),
             (
-                old_md5,
-                &result.changed_packages_index.meta.md5sum,
-                "MD5Sum",
-            ),
-            (
-                old_sha1,
-                &result.changed_packages_index.meta.sha1sum,
-                "SHA1",
-            ),
-            (
-                old_sha256,
+                sha256sum,
                 &result.changed_packages_index.meta.sha256sum,
                 "SHA256",
             ),
         ]
         .into_iter()
+        // This step is needed because the old hash might equal the new hash!
+        // This can occur if you upload a package that was already in the index,
+        // in which case adding the package to the index is a no-op. In that
+        // case, we don't want to delete the "old" (but actually still
+        // up-to-date) index.
         .filter(|(old_hash, new_hash, _)| &old_hash != new_hash)
         .map(|(old_hash, _, hash_type)| format!("{by_hash_prefix}/{hash_type}/{old_hash}"))
         .collect::<Vec<_>>(),
     };
-    tracing::debug!(
-        ?delete_via_empty_index,
-        ?delete_via_hash_change,
-        "deletions",
-    );
-
-    // Now we just dedupe the two sets and delete them in one go.
-    // S3 only allows up to 1000 objects per delete request, but we're dealing with low ones of keys.
-    let keys = delete_via_empty_index
+    debug!(?deletions, "deletions");
+
+    // S3 only allows up to 1000 objects per delete request, but we're dealing
+    // with low ones of keys.
+    let keys = deletions
         .into_iter()
-        .chain(delete_via_hash_change.into_iter())
-        .unique()
         .map(|key| {
             aws_sdk_s3::types::ObjectIdentifier::builder()
                 .key(key)
@@ -986,8 +895,7 @@
             .set_objects(Some(keys))
             .build()
             .unwrap();
-        let deletion = state
-            .s3
+        let deletion = s3
             .delete_objects()
             .bucket(&repo.s3_bucket)
             .delete(delete)
@@ -997,69 +905,7 @@
             tracing::error!("Failed to delete objects: {err:?}");
         }
     }
-<<<<<<< HEAD
-    // Upload the updated Release files. This must happen after package uploads
-    // and index uploads so that all files are in place for Acquire-By-Hash.
-    s3.put_object()
-        .bucket(&repo.s3_bucket)
-        .key(format!(
-            "{}/dists/{}/InRelease",
-            repo.s3_prefix, req.change.distribution
-        ))
-        .content_md5(
-            base64::engine::general_purpose::STANDARD
-                .encode(Md5::digest(req.clearsigned.as_bytes())),
-        )
-        .checksum_algorithm(ChecksumAlgorithm::Sha256)
-        .checksum_sha256(
-            base64::engine::general_purpose::STANDARD
-                .encode(Sha256::digest(req.clearsigned.as_bytes())),
-        )
-        .body(req.clearsigned.as_bytes().to_vec().into())
-        .send()
-        .await
-        .unwrap();
-    s3.put_object()
-        .bucket(&repo.s3_bucket)
-        .key(format!(
-            "{}/dists/{}/Release",
-            repo.s3_prefix, req.change.distribution
-        ))
-        .content_md5(
-            base64::engine::general_purpose::STANDARD
-                .encode(Md5::digest(result.release_file.contents.as_bytes())),
-        )
-        .checksum_algorithm(ChecksumAlgorithm::Sha256)
-        .checksum_sha256(
-            base64::engine::general_purpose::STANDARD
-                .encode(Sha256::digest(result.release_file.contents.as_bytes())),
-        )
-        .body(result.release_file.contents.as_bytes().to_vec().into())
-        .send()
-        .await
-        .unwrap();
-    s3.put_object()
-        .bucket(&repo.s3_bucket)
-        .key(format!(
-            "{}/dists/{}/Release.gpg",
-            repo.s3_prefix, req.change.distribution
-        ))
-        .content_md5(
-            base64::engine::general_purpose::STANDARD
-                .encode(Md5::digest(req.detachsigned.as_bytes())),
-        )
-        .checksum_algorithm(ChecksumAlgorithm::Sha256)
-        .checksum_sha256(
-            base64::engine::general_purpose::STANDARD
-                .encode(Sha256::digest(req.detachsigned.as_bytes())),
-        )
-        .body(req.detachsigned.as_bytes().to_vec().into())
-        .send()
-        .await
-        .unwrap();
 }
-=======
->>>>>>> 8a04ffc2
 
 #[cfg(test)]
 mod tests {
@@ -1232,7 +1078,7 @@
             release_ts,
         };
         let mut tx = server.db.begin().await.unwrap();
-        let result = apply_change_to_db(&mut tx, &TENANT_ID, &req).await.unwrap();
+        let (result, _) = apply_change_to_db(&mut tx, &TENANT_ID, &req).await.unwrap();
         tx.commit().await.unwrap();
 
         // Partially upload the index changes. In this case, we upload the
@@ -1501,9 +1347,10 @@
             release_ts,
         };
         let mut tx = server.db.begin().await.unwrap();
-        let result_a = apply_change_to_db(&mut tx, &TENANT_ID, &req_a)
-            .await
-            .unwrap();
+        let (result_a, previous_by_hash_indexes_a) =
+            apply_change_to_db(&mut tx, &TENANT_ID, &req_a)
+                .await
+                .unwrap();
         debug!(?result_a, "applied change to database");
         tx.commit().await.unwrap();
 
@@ -1549,9 +1396,10 @@
             release_ts,
         };
         let mut tx = server.db.begin().await.unwrap();
-        let result_b = apply_change_to_db(&mut tx, &TENANT_ID, &req_b)
-            .await
-            .unwrap();
+        let (result_b, previous_by_hash_indexes_b) =
+            apply_change_to_db(&mut tx, &TENANT_ID, &req_b)
+                .await
+                .unwrap();
         debug!(?result_b, "applied change to database");
         tx.commit().await.unwrap();
 
@@ -1565,6 +1413,7 @@
             },
             &req_b,
             &result_b,
+            previous_by_hash_indexes_b,
         )
         .await;
 
@@ -1577,6 +1426,7 @@
             },
             &req_a,
             &result_a,
+            previous_by_hash_indexes_a,
         )
         .await;
 
