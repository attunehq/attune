--- conflicted
+++ resolved
@@ -5,11 +5,8 @@
     http::StatusCode,
 };
 use base64::Engine as _;
-<<<<<<< HEAD
 use itertools::Itertools;
-=======
 use lazy_regex::lazy_regex;
->>>>>>> 0f388504
 use md5::{Digest as _, Md5};
 use pgp::composed::{
     CleartextSignedMessage, Deserializable as _, SignedPublicKey, StandaloneSignature,
@@ -760,7 +757,6 @@
         }
     }
 
-<<<<<<< HEAD
     // Upload the updated package index files to standard path and all by-hash paths concurrently.
     // Index modifications are split on both sides of the release file upload:
     // - Before release files are uploaded, we upload new index contents.
@@ -853,61 +849,15 @@
     ]
     .into_iter()
     .map(|(key, content)| {
-=======
-    // Upload the updated Packages index file.
-    if result.changed_packages_index.contents.is_empty() {
-        state
-            .s3
-            .delete_object()
-            .bucket(&repo.s3_bucket)
-            .key(format!(
-                "{}/dists/{}/{}/binary-{}/Packages",
-                repo.s3_prefix,
-                req.change.distribution,
-                result.changed_packages_index.meta.component,
-                result.changed_packages_index.meta.architecture
-            ))
-            .send()
-            .await
-            .unwrap();
-    } else {
->>>>>>> 0f388504
         state
             .s3
             .put_object()
             .bucket(&repo.s3_bucket)
-<<<<<<< HEAD
             .key(key)
             .content_md5(base64::engine::general_purpose::STANDARD.encode(Md5::digest(&content)))
             .checksum_algorithm(ChecksumAlgorithm::Sha256)
             .checksum_sha256(
                 base64::engine::general_purpose::STANDARD.encode(Sha256::digest(&content)),
-=======
-            .key(format!(
-                "{}/dists/{}/{}/binary-{}/Packages",
-                repo.s3_prefix,
-                req.change.distribution,
-                result.changed_packages_index.meta.component,
-                result.changed_packages_index.meta.architecture
-            ))
-            .content_md5(
-                base64::engine::general_purpose::STANDARD.encode(Md5::digest(
-                    result.changed_packages_index.contents.as_bytes(),
-                )),
-            )
-            .checksum_algorithm(ChecksumAlgorithm::Sha256)
-            .checksum_sha256(
-                base64::engine::general_purpose::STANDARD
-                    .encode(hex::decode(&result.changed_packages_index.meta.sha256sum).unwrap()),
-            )
-            .body(
-                result
-                    .changed_packages_index
-                    .contents
-                    .as_bytes()
-                    .to_vec()
-                    .into(),
->>>>>>> 0f388504
             )
             .body(content.into())
             .send()
