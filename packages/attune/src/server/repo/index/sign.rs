--- conflicted
+++ resolved
@@ -91,8 +91,7 @@
     )
     .fetch_optional(&mut *tx)
     .await
-<<<<<<< HEAD
-    .unwrap()
+    .map_err(translate_psql_error)?
     .ok_or(ErrorResponse::not_found("repository"))?;
 
     // Apply the change to the database.
@@ -101,8 +100,13 @@
     // Commit the transaction. At this point, the transaction may abort because
     // of a concurrent index change. This should trigger the client to retry.
     //
-    // TODO(#84): Add special handling for aborts to signal the client to retry.
-    tx.commit().await.unwrap();
+    // Technically we should probably check for specific error codes,
+    // but the overwhelmingly most likely cause of an error here is a concurrent change
+    // so for now we just assume all errors are due to this.
+    //
+    // We've added logging here so that we can see the actual error code
+    // and special case it in the future.
+    tx.commit().await.map_err(translate_psql_error)?;
 
     // Save the new index state to S3. This must occur after the transaction
     // commits so that we are sure that we are not incorrectly overwriting a
@@ -150,19 +154,6 @@
             format!("could not verify clearsigned index: {e}"),
         ));
     }
-=======
-    .map_err(translate_psql_error)?
-    {
-        Some(repo) => repo,
-        None => {
-            return Err(ErrorResponse::new(
-                StatusCode::NOT_FOUND,
-                "REPOSITORY_NOT_FOUND".to_string(),
-                "repository not found".to_string(),
-            ));
-        }
-    };
->>>>>>> 9335d2e4
 
     // Replay the diff onto the current state of the index. Since index
     // generation is deterministic, this should yield the same index that was
@@ -188,13 +179,14 @@
 
     // Save the new state to the database.
     let previous_by_hash_indexes = match req.change.action {
-        PackageChangeAction::Add { .. } => add_package_to_db(tx, tenant_id, req, &result).await,
+        PackageChangeAction::Add { .. } => add_package_to_db(tx, tenant_id, req, &result).await?,
         PackageChangeAction::Remove {
             ref name,
             ref version,
             ref architecture,
         } => Some(
-            remove_package_from_db(tx, tenant_id, req, &result, name, version, architecture).await,
+            remove_package_from_db(tx, tenant_id, req, &result, name, version, architecture)
+                .await?,
         ),
     };
 
@@ -213,7 +205,7 @@
     tenant_id: &TenantID,
     req: &SignIndexRequest,
     update: &PackageChangeResult,
-) -> Option<PreviousByHashIndexes> {
+) -> Result<Option<PreviousByHashIndexes>, ErrorResponse> {
     // First, we update-or-create the Release. Remember, it's possible that no
     // package has ever been added to this distribution, so the Release may not
     // exist.
@@ -244,7 +236,7 @@
     )
     .fetch_optional(&mut **tx)
     .await
-    .unwrap() {
+    .map_err(translate_psql_error)? {
         Some(release) => {
             // If the release already exists, check whether any fields need to
             // be updated. If so, update them.
@@ -290,7 +282,7 @@
                 )
                 .execute(&mut **tx)
                 .await
-                .unwrap();
+                .map_err(translate_psql_error)?;
             }
             release.id
         },
@@ -348,131 +340,10 @@
             )
             .fetch_one(&mut **tx)
             .await
-<<<<<<< HEAD
-            .unwrap();
+            .map_err(translate_psql_error)?;
             release.id
         }
     };
-=======
-            .map_err(translate_psql_error)? {
-                Some(release) => {
-                    // If the release already exists, check whether any fields need to
-                    // be updated. If so, update them.
-                    if release.description != result.release_file.meta.description ||
-                        release.origin != result.release_file.meta.origin ||
-                        release.label != result.release_file.meta.label ||
-                        release.version != result.release_file.meta.version ||
-                        release.suite != result.release_file.meta.suite ||
-                        release.codename != result.release_file.meta.codename ||
-                        release.contents != result.release_file.contents ||
-                        release.clearsigned.is_none() ||
-                        release.clearsigned.is_some_and(|clearsigned| clearsigned != req.clearsigned) ||
-                        release.detached.is_none() ||
-                        release.detached.is_some_and(|detached| detached != req.detachsigned) {
-                        sqlx::query!(
-                            r#"
-                            UPDATE
-                                debian_repository_release
-                            SET
-                                description = $2,
-                                origin = $3,
-                                label = $4,
-                                version = $5,
-                                suite = $6,
-                                codename = $7,
-                                contents = $8,
-                                clearsigned = $9,
-                                detached = $10,
-                                updated_at = NOW()
-                            WHERE
-                                id = $1
-                            "#,
-                            release.id,
-                            result.release_file.meta.description,
-                            result.release_file.meta.origin,
-                            result.release_file.meta.label,
-                            result.release_file.meta.version,
-                            result.release_file.meta.suite,
-                            result.release_file.meta.codename,
-                            result.release_file.contents,
-                            req.clearsigned,
-                            req.detachsigned,
-                        )
-                        .execute(&mut *tx)
-                        .await
-                        .unwrap();
-                    }
-                    release.id
-                },
-                None => {
-                    // If the release doesn't exist, create it with default values.
-                    let repo = sqlx::query!(
-                        r#"
-                        SELECT id, s3_bucket, s3_prefix
-                        FROM debian_repository
-                        WHERE tenant_id = $1
-                            AND name = $2
-                        LIMIT 1
-                        "#,
-                        tenant_id.0,
-                        repo_name,
-                    )
-                    .fetch_one(&mut *tx)
-                    .await
-                    .map_err(translate_psql_error)?;
-                    let release = sqlx::query!(
-                        r#"
-                        INSERT INTO debian_repository_release (
-                            repository_id,
-                            distribution,
-                            description,
-                            origin,
-                            label,
-                            version,
-                            suite,
-                            codename,
-                            contents,
-                            clearsigned,
-                            detached,
-                            created_at,
-                            updated_at
-                        )
-                        VALUES (
-                            $1,
-                            $2,
-                            $3,
-                            $4,
-                            $5,
-                            $6,
-                            $7,
-                            $8,
-                            $9,
-                            $10,
-                            $11,
-                            NOW(),
-                            NOW()
-                        )
-                        RETURNING id
-                        "#,
-                        repo.id,
-                        req.change.distribution,
-                        result.release_file.meta.description,
-                        result.release_file.meta.origin,
-                        result.release_file.meta.label,
-                        result.release_file.meta.version,
-                        result.release_file.meta.suite,
-                        result.release_file.meta.codename,
-                        result.release_file.contents,
-                        req.clearsigned,
-                        req.detachsigned,
-                    )
-                    .fetch_one(&mut *tx)
-                    .await
-                    .map_err(translate_psql_error)?;
-                    release.id
-                }
-            };
->>>>>>> 9335d2e4
 
     // Then, we find-or-create the Component.
     let component_id = match sqlx::query!(
@@ -487,7 +358,7 @@
     )
     .fetch_optional(&mut **tx)
     .await
-    .unwrap()
+    .map_err(translate_psql_error)?
     {
         Some(component) => component.id,
         None => {
@@ -512,8 +383,7 @@
             )
             .fetch_one(&mut **tx)
             .await
-<<<<<<< HEAD
-            .unwrap()
+            .map_err(translate_psql_error)?
             .id
         }
     };
@@ -534,7 +404,7 @@
     )
     .fetch_optional(&mut **tx)
     .await
-    .unwrap()
+    .map_err(translate_psql_error)?
     {
         Some(index) => {
             // Before we do an update, we need to capture the hashes of the
@@ -544,36 +414,6 @@
                 md5sum: index.md5sum,
                 sha1sum: index.sha1sum,
                 sha256sum: index.sha256sum,
-=======
-            .map_err(translate_psql_error)?
-            {
-                Some(component) => component.id,
-                None => {
-                    sqlx::query!(
-                        r#"
-                        INSERT INTO debian_repository_component (
-                            release_id,
-                            name,
-                            created_at,
-                            updated_at
-                        )
-                        VALUES (
-                            $1,
-                            $2,
-                            NOW(),
-                            NOW()
-                        )
-                        RETURNING id
-                        "#,
-                        release_id,
-                        req.change.component,
-                    )
-                    .fetch_one(&mut *tx)
-                    .await
-                    .map_err(translate_psql_error)?
-                    .id
-                }
->>>>>>> 9335d2e4
             };
 
             // No need to check whether an update is needed - we know already
@@ -599,108 +439,11 @@
             )
             .execute(&mut **tx)
             .await
-<<<<<<< HEAD
-            .unwrap();
+            .map_err(translate_psql_error)?;
             Some(previous_by_hash_indexes)
         }
         None => {
             // Otherwise, create the index.
-=======
-            .map_err(translate_psql_error)?;
-
-            match sqlx::query!(
-                r#"
-                SELECT id
-                FROM debian_repository_index_packages
-                WHERE
-                    component_id = $1
-                    AND architecture = $2::debian_repository_architecture
-                    AND compression IS NULL
-                LIMIT 1
-                "#,
-                component_id,
-                result.changed_packages_index.meta.architecture as _,
-            )
-            .fetch_optional(&mut *tx)
-            .await
-            .map_err(translate_psql_error)?
-            {
-                Some(index) => {
-                    // No need to check whether an update is needed - we know already
-                    // that the index has changed.
-                    sqlx::query!(
-                        r#"
-                        UPDATE debian_repository_index_packages
-                        SET
-                            contents = $2,
-                            size = $3,
-                            md5sum = $4,
-                            sha1sum = $5,
-                            sha256sum = $6,
-                            updated_at = NOW()
-                        WHERE id = $1
-                        "#,
-                        index.id,
-                        result.changed_packages_index.contents.as_bytes(),
-                        result.changed_packages_index.meta.size,
-                        result.changed_packages_index.meta.md5sum,
-                        result.changed_packages_index.meta.sha1sum,
-                        result.changed_packages_index.meta.sha256sum,
-                    )
-                    .execute(&mut *tx)
-                    .await
-                    .map_err(translate_psql_error)?;
-                }
-                None => {
-                    // Otherwise, create the index.
-                    sqlx::query!(
-                        r#"
-                        INSERT INTO debian_repository_index_packages (
-                            component_id,
-                            architecture,
-                            compression,
-                            size,
-                            contents,
-                            md5sum,
-                            sha1sum,
-                            sha256sum,
-                            created_at,
-                            updated_at
-                        )
-                        VALUES (
-                            $1,
-                            $2::debian_repository_architecture,
-                            NULL,
-                            $3,
-                            $4,
-                            $5,
-                            $6,
-                            $7,
-                            NOW(),
-                            NOW()
-                        )
-                        "#,
-                        component_id,
-                        result.changed_packages_index.meta.architecture as _,
-                        // compression = NULL,
-                        result.changed_packages_index.meta.size,
-                        result.changed_packages_index.contents.as_bytes(),
-                        result.changed_packages_index.meta.md5sum,
-                        result.changed_packages_index.meta.sha1sum,
-                        result.changed_packages_index.meta.sha256sum,
-                    )
-                    .execute(&mut *tx)
-                    .await
-                    .map_err(translate_psql_error)?;
-                }
-            }
-
-            // Lastly, we create the component-package.
-            //
-            // This record should not previously exist, but we use ON CONFLICT DO
-            // NOTHING because we consider re-adding an identical package to be a no-op
-            // rather than an error.
->>>>>>> 9335d2e4
             sqlx::query!(
                 r#"
                 INSERT INTO debian_repository_index_packages (
@@ -739,8 +482,7 @@
             )
             .execute(&mut **tx)
             .await
-<<<<<<< HEAD
-            .unwrap();
+            .map_err(translate_psql_error)?;
             None
         }
     };
@@ -783,9 +525,9 @@
     )
     .execute(&mut **tx)
     .await
-    .unwrap();
-
-    previous_by_hash_indexes
+    .map_err(translate_psql_error)?;
+
+    Ok(previous_by_hash_indexes)
 }
 
 async fn remove_package_from_db(
@@ -796,7 +538,7 @@
     package: &str,
     version: &str,
     architecture: &str,
-) -> PreviousByHashIndexes {
+) -> Result<PreviousByHashIndexes, ErrorResponse> {
     // Load the component-package, which should be there if the package exists.
     let component_package = sqlx::query!(
         r#"
@@ -829,157 +571,7 @@
     )
     .fetch_one(&mut **tx)
     .await
-    .unwrap();
-=======
-            .map_err(translate_psql_error)?;
-
-            current_hashes.map(|hashes| (hashes.md5sum, hashes.sha1sum, hashes.sha256sum))
-        }
-        PackageChangeAction::Remove {
-            ref name,
-            ref version,
-            ref architecture,
-        } => {
-            // Load the component-package, which should be there if the package exists.
-            let component_package = sqlx::query!(
-                r#"
-                SELECT
-                    debian_repository_component_package.package_id,
-                    debian_repository_component_package.component_id
-                FROM
-                    debian_repository
-                    JOIN debian_repository_release ON debian_repository_release.repository_id = debian_repository.id
-                    JOIN debian_repository_component ON debian_repository_component.release_id = debian_repository_release.id
-                    JOIN debian_repository_component_package ON debian_repository_component_package.component_id = debian_repository_component.id
-                    JOIN debian_repository_package ON debian_repository_package.id = debian_repository_component_package.package_id
-                WHERE
-                    debian_repository.tenant_id = $1
-                    AND debian_repository.name = $2
-                    AND debian_repository_release.distribution = $3
-                    AND debian_repository_component.name = $4
-                    AND debian_repository_package.package = $5
-                    AND debian_repository_package.version = $6
-                    AND debian_repository_package.architecture = $7::debian_repository_architecture
-                LIMIT 1
-                "#,
-                tenant_id.0,
-                req.change.repository,
-                req.change.distribution,
-                req.change.component,
-                name,
-                version,
-                architecture as _,
-            )
-            .fetch_optional(&mut *tx)
-            .await
-            .map_err(translate_psql_error)?
-            .ok_or(ErrorResponse::new(
-                StatusCode::NOT_FOUND,
-                "COMPONENT_NOT_FOUND".to_string(),
-                "component not found".to_string(),
-            ))?;
-
-            // Capture the current hash values for cleanup purposes before any changes
-            let current_hashes = sqlx::query!(
-                r#"
-                SELECT md5sum, sha1sum, sha256sum
-                FROM debian_repository_index_packages
-                WHERE
-                    component_id = $1
-                    AND architecture = $2::debian_repository_architecture
-                    AND compression IS NULL
-                LIMIT 1
-                "#,
-                component_package.component_id,
-                architecture as _,
-            )
-            .fetch_optional(&mut *tx)
-            .await
-            .map_err(translate_psql_error)?;
-
-            // Delete the component-package.
-            sqlx::query!(
-                r#"
-                DELETE FROM debian_repository_component_package
-                WHERE
-                    component_id = $1
-                    AND package_id = $2
-                "#,
-                component_package.component_id,
-                component_package.package_id,
-            )
-            .execute(&mut *tx)
-            .await
-            .map_err(translate_psql_error)?;
-
-            // Update the Packages index, or delete if it's orphaned.
-            if result.changed_packages_index.contents.is_empty() {
-                sqlx::query!(
-                    r#"
-                    DELETE FROM debian_repository_index_packages
-                    WHERE
-                        component_id = $1
-                        AND architecture = $2::debian_repository_architecture
-                "#,
-                    component_package.component_id,
-                    architecture as _,
-                )
-                .execute(&mut *tx)
-                .await
-                .map_err(translate_psql_error)?;
-            } else {
-                sqlx::query!(
-                    r#"
-                    UPDATE debian_repository_index_packages
-                    SET
-                        contents = $1,
-                        size = $2,
-                        md5sum = $3,
-                        sha1sum = $4,
-                        sha256sum = $5,
-                        updated_at = NOW()
-                    WHERE
-                        component_id = $6
-                        AND architecture = $7::debian_repository_architecture
-                    "#,
-                    result.changed_packages_index.contents.as_bytes(),
-                    result.changed_packages_index.meta.size,
-                    result.changed_packages_index.meta.md5sum,
-                    result.changed_packages_index.meta.sha1sum,
-                    result.changed_packages_index.meta.sha256sum,
-                    component_package.component_id,
-                    architecture as _,
-                )
-                .execute(&mut *tx)
-                .await
-                .map_err(translate_psql_error)?;
-            }
-
-            // Delete the Component if it's orphaned.
-            let remaining_component_packages = sqlx::query!(
-                r#"
-                SELECT COUNT(*) AS "count!: i64"
-                FROM debian_repository_component_package
-                WHERE component_id = $1
-                "#,
-                component_package.component_id,
-            )
-            .fetch_one(&mut *tx)
-            .await
-            .map_err(translate_psql_error)?;
-            if remaining_component_packages.count == 0 {
-                sqlx::query!(
-                    r#"
-                    DELETE FROM debian_repository_component
-                    WHERE id = $1
-                "#,
-                    component_package.component_id,
-                )
-                .execute(&mut *tx)
-                .await
-                .map_err(translate_psql_error)?;
-            }
->>>>>>> 9335d2e4
+    .map_err(translate_psql_error)?;
 
     // Delete the component-package.
     sqlx::query!(
@@ -994,7 +586,7 @@
     )
     .execute(&mut **tx)
     .await
-    .unwrap();
+    .map_err(translate_psql_error)?;
 
     // Load the current state of the changed Packages index. We need to record
     // its hashes so that we can delete the by-hash files after we update this
@@ -1017,14 +609,13 @@
     )
     .fetch_one(&mut **tx)
     .await
-    .unwrap();
+    .map_err(translate_psql_error)?;
     let previous_by_hash_indexes = PreviousByHashIndexes {
         md5sum: previous_by_hash_indexes.md5sum,
         sha1sum: previous_by_hash_indexes.sha1sum,
         sha256sum: previous_by_hash_indexes.sha256sum,
     };
 
-<<<<<<< HEAD
     // Update the Packages index, or delete if it's orphaned.
     if update.changed_packages_index.contents.is_empty() {
         sqlx::query!(
@@ -1039,7 +630,7 @@
         )
         .execute(&mut **tx)
         .await
-        .unwrap();
+        .map_err(translate_psql_error)?;
     } else {
         sqlx::query!(
             r#"
@@ -1066,20 +657,8 @@
         )
         .execute(&mut **tx)
         .await
-        .unwrap();
+        .map_err(translate_psql_error)?;
     }
-=======
-    // Commit the transaction. At this point, the transaction may abort because
-    // of a concurrent index change. This should trigger the client to retry.
-    //
-    // Technically we should probably check for specific error codes,
-    // but the overwhelmingly most likely cause of an error here is a concurrent change
-    // so for now we just assume all errors are due to this.
-    //
-    // We've added logging here so that we can see the actual error code
-    // and special case it in the future.
-    tx.commit().await.map_err(translate_psql_error)?;
->>>>>>> 9335d2e4
 
     // Delete the Component if it's orphaned.
     let remaining_component_packages = sqlx::query!(
@@ -1092,7 +671,7 @@
     )
     .fetch_one(&mut **tx)
     .await
-    .unwrap();
+    .map_err(translate_psql_error)?;
     if remaining_component_packages.count == 0 {
         sqlx::query!(
             r#"
@@ -1103,7 +682,7 @@
         )
         .execute(&mut **tx)
         .await
-        .unwrap();
+        .map_err(translate_psql_error)?;
     }
 
     // We do not delete the Release even if it's orphaned, because
@@ -1111,7 +690,7 @@
     // want them to be broken. The error they should get from APT is
     // "package missing", rather than "repository not found".
 
-    previous_by_hash_indexes
+    Ok(previous_by_hash_indexes)
 }
 
 struct Repository {
@@ -1135,11 +714,7 @@
                 result.changed_package.package.s3_bucket, result.changed_package.package.sha256sum,
             );
             let destination_key = format!("{}/{}", repo.s3_prefix, result.changed_package.filename);
-            debug!(
-                ?source_key,
-                ?destination_key,
-                "copy package from pool storage",
-            );
+            debug!(?source_key, ?destination_key, "copy package to pool");
             s3.copy_object()
                 .bucket(&repo.s3_bucket)
                 .key(destination_key)
@@ -1148,68 +723,7 @@
                 .await
                 .unwrap();
         }
-<<<<<<< HEAD
         PackageChangeAction::Remove { .. } => {
-=======
-        PackageChangeAction::Remove {
-            ref name,
-            ref version,
-            ref architecture,
-        } => {
-            let mut tx = state.db.begin().await.map_err(translate_psql_error)?;
-            sqlx::query!("SET TRANSACTION ISOLATION LEVEL SERIALIZABLE")
-                .execute(&mut *tx)
-                .await
-                .map_err(translate_psql_error)?;
-
-            // This should be safe, because even if we delete the
-            // component-package, we never delete the package row, and
-            // successful index generation implies the package row exists.
-            let package =
-                Package::query_from_meta(&mut tx, &tenant_id, name, version, architecture)
-                    .await
-                    .ok_or(ErrorResponse::new(
-                        StatusCode::NOT_FOUND,
-                        "PACKAGE_NOT_FOUND".to_string(),
-                        "package not found".to_string(),
-                    ))?;
-
-            let pool_filename = package.pool_filename_in_component(&req.change.component);
-
-            // Determine whether there exist other component-packages with the
-            // same filename.
-            let remaining_component_packages = sqlx::query!(
-                r#"
-                SELECT COUNT(*) AS "count!: i64"
-                FROM
-                    debian_repository_package
-                    JOIN debian_repository_component_package ON debian_repository_package.id = debian_repository_component_package.package_id
-                WHERE
-                    debian_repository_package.tenant_id = $1
-                    AND debian_repository_package.package = $2
-                    AND debian_repository_package.version = $3
-                    AND debian_repository_package.architecture = $4::debian_repository_architecture
-                    AND debian_repository_component_package.filename = $5
-                "#,
-                tenant_id.0,
-                name,
-                version,
-                architecture as _,
-                pool_filename,
-            )
-            .fetch_one(&mut *tx)
-            .await
-            .map_err(translate_psql_error)?;
-
-            // Technically we should probably check for specific error codes,
-            // but the overwhelmingly most likely cause of an error here is a concurrent change
-            // so for now we just assume all errors are due to this.
-            //
-            // We've added logging here so that we can see the actual error code
-            // and special case it in the future.
-            tx.commit().await.map_err(translate_psql_error)?;
-
->>>>>>> 9335d2e4
             // Delete the pool file from S3 if it's fully orphaned.
             let key = format!("{}/{}", repo.s3_prefix, result.changed_package.filename);
             debug!(?key, "delete pool file from S3");
@@ -1399,13 +913,13 @@
     use async_tempfile::TempDir;
     use axum_test::multipart::{MultipartForm, Part};
     use gpgme::{Context, CreateKeyFlags, ExportMode, Protocol};
+    use tracing::info;
 
     use super::*;
     use crate::{
         server::{
             pkg::upload::PackageUploadResponse,
             repo::{
-                create::repo_prefix,
                 index::generate::{GenerateIndexRequest, GenerateIndexResponse},
                 sync::check::CheckConsistencyResponse,
             },
@@ -1473,23 +987,12 @@
             http_api_token: None,
         })
         .await;
-        const TENANT_ID: TenantID = TenantID(1);
         const REPO_NAME: &str = "resync_mitigates_partial_upload";
+        let (tenant_id, api_token) = server.create_test_tenant(REPO_NAME).await;
 
         // Set up an empty repository.
-        let res = server
-            .http
-            .post("/api/v0/repositories")
-            .add_header("authorization", format!("Bearer {}", server.http_api_token))
-            .json(&serde_json::json!({
-                "name": REPO_NAME,
-            }))
-            .await;
-        assert!(
-            res.status_code().is_success(),
-            "Repository creation failed with status: {}",
-            res.status_code()
-        );
+        let s3_prefix = server.create_repository(tenant_id, REPO_NAME).await;
+        info!(name = ?REPO_NAME, ?s3_prefix, "created repository");
 
         // Upload a package.
         let package_file = TEST_PACKAGE_AMD64;
@@ -1498,7 +1001,7 @@
         let res = server
             .http
             .post("/api/v0/packages")
-            .add_header("authorization", format!("Bearer {}", server.http_api_token))
+            .add_header("authorization", format!("Bearer {}", api_token))
             .multipart(upload)
             .await;
         assert!(
@@ -1525,7 +1028,7 @@
         let res = server
             .http
             .get(&format!("/api/v0/repositories/{REPO_NAME}/index"))
-            .add_header("authorization", format!("Bearer {}", server.http_api_token))
+            .add_header("authorization", format!("Bearer {}", api_token))
             .json(&req)
             .await;
         assert!(
@@ -1563,7 +1066,7 @@
             release_ts,
         };
         let mut tx = server.db.begin().await.unwrap();
-        let (result, _) = apply_change_to_db(&mut tx, &TENANT_ID, &req).await.unwrap();
+        let (result, _) = apply_change_to_db(&mut tx, &tenant_id, &req).await.unwrap();
         tx.commit().await.unwrap();
 
         // Partially upload the index changes. In this case, we upload the
@@ -1574,7 +1077,6 @@
 
         // Copy the package from its canonical storage location into the
         // repository pool.
-        let s3_prefix = repo_prefix(TENANT_ID, REPO_NAME);
         server
             .s3
             .copy_object()
@@ -1651,7 +1153,7 @@
             .get(&format!(
                 "/api/v0/repositories/{REPO_NAME}/distributions/stable/sync"
             ))
-            .add_header("authorization", format!("Bearer {}", server.http_api_token))
+            .add_header("authorization", format!("Bearer {}", api_token))
             .await;
         assert!(
             res.status_code().is_success(),
@@ -1695,7 +1197,7 @@
             .post(&format!(
                 "/api/v0/repositories/{REPO_NAME}/distributions/stable/sync"
             ))
-            .add_header("authorization", format!("Bearer {}", server.http_api_token))
+            .add_header("authorization", format!("Bearer {}", api_token))
             .await;
         assert!(
             res.status_code().is_success(),
@@ -1709,7 +1211,7 @@
             .get(&format!(
                 "/api/v0/repositories/{REPO_NAME}/distributions/stable/sync"
             ))
-            .add_header("authorization", format!("Bearer {}", server.http_api_token))
+            .add_header("authorization", format!("Bearer {}", api_token))
             .await;
         assert!(
             res.status_code().is_success(),
@@ -1742,23 +1244,11 @@
             http_api_token: None,
         })
         .await;
-        const TENANT_ID: TenantID = TenantID(1);
         const REPO_NAME: &str = "resync_mitigates_out_of_order_upload";
+        let (tenant_id, api_token) = server.create_test_tenant(REPO_NAME).await;
 
         // Set up an empty repository.
-        let create_repo = server
-            .http
-            .post("/api/v0/repositories")
-            .add_header("authorization", format!("Bearer {}", server.http_api_token))
-            .json(&serde_json::json!({
-                "name": REPO_NAME,
-            }))
-            .await;
-        assert!(
-            create_repo.status_code().is_success(),
-            "Repository creation failed with status: {}",
-            create_repo.status_code()
-        );
+        let s3_prefix = server.create_repository(tenant_id, REPO_NAME).await;
 
         // Upload packages.
         let package_file_a = TEST_PACKAGE_AMD64;
@@ -1766,7 +1256,7 @@
         let res = server
             .http
             .post("/api/v0/packages")
-            .add_header("authorization", format!("Bearer {}", server.http_api_token))
+            .add_header("authorization", format!("Bearer {}", api_token))
             .multipart(upload)
             .await;
         assert!(
@@ -1782,7 +1272,7 @@
         let res = server
             .http
             .post("/api/v0/packages")
-            .add_header("authorization", format!("Bearer {}", server.http_api_token))
+            .add_header("authorization", format!("Bearer {}", api_token))
             .multipart(upload)
             .await;
         assert!(
@@ -1814,7 +1304,7 @@
         let res = server
             .http
             .get(&format!("/api/v0/repositories/{REPO_NAME}/index"))
-            .add_header("authorization", format!("Bearer {}", server.http_api_token))
+            .add_header("authorization", format!("Bearer {}", api_token))
             .json(&req)
             .await;
         assert!(
@@ -1842,7 +1332,7 @@
         };
         let mut tx = server.db.begin().await.unwrap();
         let (result_a, previous_by_hash_indexes_a) =
-            apply_change_to_db(&mut tx, &TENANT_ID, &req_a)
+            apply_change_to_db(&mut tx, &tenant_id, &req_a)
                 .await
                 .unwrap();
         debug!(?result_a, "applied change to database");
@@ -1863,7 +1353,7 @@
         let res = server
             .http
             .get(&format!("/api/v0/repositories/{REPO_NAME}/index"))
-            .add_header("authorization", format!("Bearer {}", server.http_api_token))
+            .add_header("authorization", format!("Bearer {}", api_token))
             .json(&req)
             .await;
         assert!(
@@ -1891,14 +1381,13 @@
         };
         let mut tx = server.db.begin().await.unwrap();
         let (result_b, previous_by_hash_indexes_b) =
-            apply_change_to_db(&mut tx, &TENANT_ID, &req_b)
+            apply_change_to_db(&mut tx, &tenant_id, &req_b)
                 .await
                 .unwrap();
         debug!(?result_b, "applied change to database");
         tx.commit().await.unwrap();
 
         // Upload package 2 to the repository.
-        let s3_prefix = repo_prefix(TENANT_ID, REPO_NAME);
         apply_change_to_s3(
             &server.s3,
             &Repository {
@@ -1930,7 +1419,7 @@
             .get(&format!(
                 "/api/v0/repositories/{REPO_NAME}/distributions/stable/sync"
             ))
-            .add_header("authorization", format!("Bearer {}", server.http_api_token))
+            .add_header("authorization", format!("Bearer {}", api_token))
             .await;
         assert!(
             res.status_code().is_success(),
@@ -1974,7 +1463,7 @@
             .post(&format!(
                 "/api/v0/repositories/{REPO_NAME}/distributions/stable/sync"
             ))
-            .add_header("authorization", format!("Bearer {}", server.http_api_token))
+            .add_header("authorization", format!("Bearer {}", api_token))
             .await;
         assert!(
             res.status_code().is_success(),
@@ -1988,7 +1477,7 @@
             .get(&format!(
                 "/api/v0/repositories/{REPO_NAME}/distributions/stable/sync"
             ))
-            .add_header("authorization", format!("Bearer {}", server.http_api_token))
+            .add_header("authorization", format!("Bearer {}", api_token))
             .await;
         assert!(
             res.status_code().is_success(),
@@ -2022,20 +1511,9 @@
         })
         .await;
         const REPO_NAME: &str = "reject_invalid_component_names";
-
-        let create_repo = server
-            .http
-            .post("/api/v0/repositories")
-            .add_header("authorization", format!("Bearer {}", server.http_api_token))
-            .json(&serde_json::json!({
-                "name": REPO_NAME,
-            }))
-            .await;
-        assert!(
-            create_repo.status_code().is_success(),
-            "Repository creation failed with status: {}",
-            create_repo.status_code()
-        );
+        let (tenant_id, api_token) = server.create_test_tenant(REPO_NAME).await;
+
+        server.create_repository(tenant_id, REPO_NAME).await;
 
         let invalid_components = [
             "comp with spaces",
@@ -2064,7 +1542,7 @@
             let response = server
                 .http
                 .post(&format!("/api/v0/repositories/{REPO_NAME}/index"))
-                .add_header("authorization", format!("Bearer {}", server.http_api_token))
+                .add_header("authorization", format!("Bearer {}", api_token))
                 .json(&sign_request)
                 .await;
             assert_eq!(
@@ -2109,7 +1587,7 @@
             let response = server
                 .http
                 .post(&format!("/api/v0/repositories/{REPO_NAME}/index"))
-                .add_header("authorization", format!("Bearer {}", server.http_api_token))
+                .add_header("authorization", format!("Bearer {}", api_token))
                 .json(&sign_request)
                 .await;
 
