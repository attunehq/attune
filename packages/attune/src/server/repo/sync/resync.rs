use aws_sdk_s3::types::ChecksumAlgorithm;
use axum::{
    Json,
    extract::{Path, State},
};
use base64::Engine;
use md5::{Digest as _, Md5};
use serde::{Deserialize, Serialize};
use tracing::{Level, debug, instrument};

use crate::{
<<<<<<< HEAD
    api::ErrorResponse,
    auth::TenantID,
    server::{
        ServerState,
        repo::{
            decode_repo_name,
            sync::{
                InconsistentSummary, Expected, InconsistentObjects, check_s3_consistency,
                query_repository_state,
            },
        },
    },
=======
    api::{ErrorResponse, TenantID},
    server::{ServerState, repo::decode_repo_name},
>>>>>>> 9ac53e2e
};

#[derive(Debug, Serialize, Deserialize)]
pub struct ResyncRepositoryResponse {
    #[serde(flatten)]
    pub status: InconsistentSummary,
}

#[axum::debug_handler]
#[instrument(skip(state))]
pub async fn handler(
    State(state): State<ServerState>,
    tenant_id: TenantID,
    Path((repo_name, release_name)): Path<(String, String)>,
) -> Result<Json<ResyncRepositoryResponse>, ErrorResponse> {
    // The repository name in the path is percent-encoded.
    let repo_name = decode_repo_name(&repo_name)?;
    let release_name = decode_repo_name(&release_name)?;

    // Get current repository state.
    let mut tx = state.db.begin().await.unwrap();
    sqlx::query!("SET TRANSACTION ISOLATION LEVEL SERIALIZABLE")
        .execute(&mut *tx)
        .await
        .unwrap();
    let repo = query_repository_state(&mut tx, &tenant_id, repo_name, release_name).await?;
    tx.commit().await.unwrap();
    debug!(?repo, "loaded repository state");

    // Check which S3 objects are inconsistent.
    let inconsistent_objects = check_s3_consistency(&state.s3, repo).await?;
    debug!(?inconsistent_objects, "checked S3");

    // Resync inconsistent objects.
    Ok(Json(resync_s3(&state.s3, inconsistent_objects).await?))
}

#[instrument(level = Level::DEBUG, skip(s3))]
async fn resync_index(
    s3: &aws_sdk_s3::Client,
    s3_bucket: &str,
    expected: Expected,
) -> Result<(), ErrorResponse> {
    match expected {
        Expected::Exists {
            key,
            sha256sum,
            contents,
        } => {
            s3.put_object()
                .bucket(s3_bucket)
                .key(key)
                .content_md5(
                    base64::engine::general_purpose::STANDARD
                        .encode(Md5::digest(contents.as_bytes())),
                )
                .checksum_algorithm(ChecksumAlgorithm::Sha256)
                .checksum_sha256(base64::engine::general_purpose::STANDARD.encode(sha256sum))
                .body(contents.as_bytes().to_vec().into())
                .send()
                .await
                .unwrap();
        }
        Expected::DoesNotExist { key } => {
            s3.delete_object()
                .bucket(s3_bucket)
                .key(key)
                .send()
                .await
                .unwrap();
        }
    }
    Ok(())
}

/// Like `resync_index`, but for packages (which are copied from their canonical
/// location, rather than uploaded directly).
#[instrument(level = Level::DEBUG, skip(s3))]
async fn resync_package(
    s3: &aws_sdk_s3::Client,
    s3_bucket: &str,
    expected: Expected,
) -> Result<(), ErrorResponse> {
    match expected {
        Expected::Exists { key, contents, .. } => {
            s3.copy_object()
                .bucket(s3_bucket)
                .key(key)
                .copy_source(contents)
                .send()
                .await
                .unwrap();
        }
        Expected::DoesNotExist { key } => {
            s3.delete_object()
                .bucket(s3_bucket)
                .key(key)
                .send()
                .await
                .unwrap();
        }
    }
    Ok(())
}

#[instrument(level = Level::DEBUG, skip(s3))]
pub async fn resync_s3(
    s3: &aws_sdk_s3::Client,
    inconsistent_objects: InconsistentObjects,
) -> Result<ResyncRepositoryResponse, ErrorResponse> {
    let status = InconsistentSummary::from(&inconsistent_objects);
    let s3_bucket = inconsistent_objects.s3_bucket;
    if let Some(release_contents) = inconsistent_objects.release_contents {
        resync_index(s3, &s3_bucket, release_contents).await?;
    }
    if let Some(release_clearsigned) = inconsistent_objects.release_clearsigned {
        resync_index(s3, &s3_bucket, release_clearsigned).await?;
    }
    if let Some(release_detachsigned) = inconsistent_objects.release_detachsigned {
        resync_index(s3, &s3_bucket, release_detachsigned).await?;
    }
    for packages_index in inconsistent_objects.packages_indexes {
        resync_index(s3, &s3_bucket, packages_index).await?;
    }
    for package in inconsistent_objects.packages {
        resync_package(s3, &s3_bucket, package).await?;
    }
    Ok(ResyncRepositoryResponse { status })
}<|MERGE_RESOLUTION|>--- conflicted
+++ resolved
@@ -9,9 +9,7 @@
 use tracing::{Level, debug, instrument};
 
 use crate::{
-<<<<<<< HEAD
-    api::ErrorResponse,
-    auth::TenantID,
+    api::{ErrorResponse, TenantID},
     server::{
         ServerState,
         repo::{
@@ -22,10 +20,6 @@
             },
         },
     },
-=======
-    api::{ErrorResponse, TenantID},
-    server::{ServerState, repo::decode_repo_name},
->>>>>>> 9ac53e2e
 };
 
 #[derive(Debug, Serialize, Deserialize)]
