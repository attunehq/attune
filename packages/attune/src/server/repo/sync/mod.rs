pub mod check;
pub mod resync;

use aws_sdk_s3::types::ChecksumMode;
use base64::Engine;
use http::StatusCode;
use serde::{Deserialize, Serialize};
use sha2::{Digest as _, Sha256};
use sqlx::{Postgres, Transaction};
use tracing::{Level, instrument};

<<<<<<< HEAD
#[derive(Debug, Clone)]
pub enum Expected {
    Exists {
        /// The S3 key of the object.
        key: String,
        /// The expected contents of the object, used to restore the object if it is
        /// inconsistent.
        ///
        /// For packages, this is the CopyObject key (which includes the bucket
        /// name) to the canonical package object.
        contents: String,
        /// The SHA256 sum of the object, used to determine whether the object has
        /// changed.
        sha256sum: Vec<u8>,
    },
    DoesNotExist {
        key: String,
    },
=======
use crate::api::{ErrorResponse, TenantID};

#[derive(Debug, Serialize, Deserialize)]
pub struct InconsistentObjects {
    release: bool,
    clearsigned: bool,
    detached: bool,
    packages_indexes: Vec<PackagesIndexId>,
    package_filenames: Vec<String>,
>>>>>>> 9ac53e2e
}

impl Expected {
    pub fn key(&self) -> &str {
        match self {
            Expected::Exists { key, .. } => key,
            Expected::DoesNotExist { key } => key,
        }
    }
}

/// Intended repository state given the current database state.
///
/// You should think of this as the "expected" state of the repository.
#[derive(Debug, Clone)]
pub struct RepositoryState {
    pub s3_bucket: String,
    pub release_contents: Expected,
    pub release_detachsigned: Expected,
    pub release_clearsigned: Expected,
    pub packages_indexes: Vec<Expected>,
    pub packages: Vec<Expected>,
}

/// S3 repository entities that are inconsistent with the current database
/// state.
///
/// You should think of this as the "actual" state of the repository.
///
/// Note that we track which entities are _inconsistent_ rather than which
/// entities are _consistent_, so we can explicitly list inconsistencies to fix
/// (rather than needing to infer which entities are inconsistent by comparing a
/// consistent set against a full set).
#[derive(Debug)]
pub struct InconsistentObjects {
    pub s3_bucket: String,
    pub release_contents: Option<Expected>,
    pub release_detachsigned: Option<Expected>,
    pub release_clearsigned: Option<Expected>,
    pub packages_indexes: Vec<Expected>,
    pub packages: Vec<Expected>,
}

#[instrument(level = Level::DEBUG, skip(tx))]
pub async fn query_repository_state(
    tx: &mut Transaction<'_, Postgres>,
    tenant_id: &TenantID,
    repository_name: String,
    release_name: String,
) -> Result<RepositoryState, ErrorResponse> {
    let repo = sqlx::query!(
        r#"
        SELECT id, name, s3_bucket, s3_prefix
        FROM debian_repository
        WHERE tenant_id = $1 AND name = $2
    "#,
        tenant_id.0,
        repository_name
    )
    .fetch_optional(&mut **tx)
    .await
    .unwrap()
    .ok_or(ErrorResponse::new(
        StatusCode::NOT_FOUND,
        "REPOSITORY_NOT_FOUND".to_string(),
        "repository not found".to_string(),
    ))?;

    let release = sqlx::query!(
        r#"
        SELECT id, contents, clearsigned, detached
        FROM debian_repository_release
        WHERE repository_id = $1 AND distribution = $2
    "#,
        &repo.id,
        &release_name
    )
    .fetch_optional(&mut **tx)
    .await
    .unwrap()
    .ok_or(ErrorResponse::new(
        StatusCode::NOT_FOUND,
        "RELEASE_NOT_FOUND".to_string(),
        "release not found".to_string(),
    ))?;
    let release_contents = Expected::Exists {
        key: format!("{}/dists/{}/Release", &repo.s3_prefix, &release_name),
        sha256sum: Sha256::digest(&release.contents).to_vec(),
        contents: release.contents,
    };
    let release_clearsigned = release
        .clearsigned
        .map(|clearsigned| Expected::Exists {
            key: format!("{}/dists/{}/InRelease", &repo.s3_prefix, &release_name),
            sha256sum: Sha256::digest(&clearsigned).to_vec(),
            contents: clearsigned,
        })
        .unwrap_or(Expected::DoesNotExist {
            key: format!("{}/dists/{}/InRelease", &repo.s3_prefix, &release_name),
        });
    let release_detachsigned = release
        .detached
        .map(|detached| Expected::Exists {
            key: format!("{}/dists/{}/Release.gpg", &repo.s3_prefix, &release_name),
            sha256sum: Sha256::digest(&detached).to_vec(),
            contents: detached,
        })
        .unwrap_or(Expected::DoesNotExist {
            key: format!("{}/dists/{}/Release.gpg", &repo.s3_prefix, &release_name),
        });

    // Check package indexes for consistency.
    let packages_indexes = sqlx::query!(r#"
        SELECT
            debian_repository_component.name AS "component",
            debian_repository_index_packages.architecture::TEXT AS "architecture!: String",
            debian_repository_index_packages.sha256sum,
            debian_repository_index_packages.contents
        FROM
            debian_repository_index_packages
            JOIN debian_repository_component ON debian_repository_index_packages.component_id = debian_repository_component.id
        WHERE
            debian_repository_component.release_id = $1
    "#,
        &release.id,
    )
    .fetch_all(&mut **tx)
    .await
    .unwrap();
    let packages_indexes = packages_indexes
        .into_iter()
        .map(|packages_index| Expected::Exists {
            key: format!(
                "{}/dists/{}/{}/binary-{}/Packages",
                &repo.s3_prefix,
                &release_name,
                &packages_index.component,
                &packages_index.architecture
            ),
            sha256sum: hex::decode(&packages_index.sha256sum)
                .expect("could not decode Packages index SHA256 sum"),
            contents: String::from_utf8(packages_index.contents).unwrap(),
        })
        .collect::<Vec<_>>();

    // Check packages for consistency.
    let packages = sqlx::query!(
        r#"
        SELECT
            debian_repository_package.s3_bucket,
            debian_repository_package.sha256sum,
            debian_repository_component_package.filename
        FROM
            debian_repository_package
            JOIN debian_repository_component_package ON debian_repository_package.id = debian_repository_component_package.package_id
            JOIN debian_repository_component ON debian_repository_component_package.component_id = debian_repository_component.id
        WHERE
            debian_repository_component.release_id = $1
        "#,
        &release.id,
    )
    .fetch_all(&mut **tx)
    .await
    .unwrap();
    let packages = packages
        .into_iter()
        .map(|package| Expected::Exists {
            key: format!("{}/{}", repo.s3_prefix, package.filename),
            contents: format!("{}/packages/{}", package.s3_bucket, package.sha256sum),
            sha256sum: hex::decode(&package.sha256sum)
                .expect("could not decode package SHA256 sum"),
        })
        .collect::<Vec<_>>();

    Ok(RepositoryState {
        s3_bucket: repo.s3_bucket,
        release_contents,
        release_detachsigned,
        release_clearsigned,
        packages_indexes,
        packages,
    })
}

#[instrument(level = Level::DEBUG, skip(s3))]
async fn s3_object_consistent(
    s3: &aws_sdk_s3::Client,
    s3_bucket: &str,
    expected: &Expected,
) -> Result<bool, ErrorResponse> {
    Ok(match expected {
        Expected::Exists { key, sha256sum, .. } => s3
            .head_object()
            .bucket(s3_bucket)
            .key(key)
            .checksum_mode(ChecksumMode::Enabled)
            .send()
            .await
            .map(|head| {
                head.checksum_sha256()
                    .map(|checksum| {
                        checksum == base64::engine::general_purpose::STANDARD.encode(sha256sum)
                    })
                    .unwrap_or(false)
            })
            .unwrap_or(false),
        Expected::DoesNotExist { key } => s3
            .head_object()
            .bucket(s3_bucket)
            .key(key)
            .checksum_mode(ChecksumMode::Enabled)
            .send()
            .await
            .is_err_and(|err| err.into_service_error().is_not_found()),
    })
}

#[instrument(level = Level::DEBUG, skip(s3))]
pub async fn check_s3_consistency(
    s3: &aws_sdk_s3::Client,
    state: RepositoryState,
) -> Result<InconsistentObjects, ErrorResponse> {
    // Check release files for consistency.
    let release_contents =
        if s3_object_consistent(&s3, &state.s3_bucket, &state.release_contents).await? {
            None
        } else {
            Some(state.release_contents)
        };
    let release_clearsigned =
        if s3_object_consistent(&s3, &state.s3_bucket, &state.release_clearsigned).await? {
            None
        } else {
            Some(state.release_clearsigned)
        };
    let release_detachsigned =
        if s3_object_consistent(&s3, &state.s3_bucket, &state.release_detachsigned).await? {
            None
        } else {
            Some(state.release_detachsigned)
        };

    // Check package indexes for consistency.
    let mut packages_indexes = Vec::new();
    for packages_index in state.packages_indexes {
        if !s3_object_consistent(&s3, &state.s3_bucket, &packages_index).await? {
            packages_indexes.push(packages_index);
        }
    }

    // Check packages for consistency.
    let mut packages = Vec::new();
    for package in state.packages {
        if !s3_object_consistent(&s3, &state.s3_bucket, &package).await? {
            packages.push(package);
        }
    }

    Ok(InconsistentObjects {
        s3_bucket: state.s3_bucket,
        release_contents,
        release_clearsigned,
        release_detachsigned,
        packages_indexes,
        packages,
    })
}

/// This Summary object is safe to serialize and send to clients, because it is
/// reasonably sized and doesn't leak implementation details (like S3 prefixes).
#[derive(Debug, Serialize, Deserialize)]
pub struct InconsistentSummary {
    pub release: bool,
    pub release_clearsigned: bool,
    pub release_detachsigned: bool,
    pub packages_indexes: Vec<String>,
    pub packages: Vec<String>,
}

impl From<&InconsistentObjects> for InconsistentSummary {
    fn from(inconsistent_objects: &InconsistentObjects) -> Self {
        Self {
            release: inconsistent_objects.release_contents.is_some(),
            release_clearsigned: inconsistent_objects.release_clearsigned.is_some(),
            release_detachsigned: inconsistent_objects.release_detachsigned.is_some(),
            packages_indexes: inconsistent_objects
                .packages_indexes
                .iter()
                .map(|pi| {
                    // Remove the S3 prefix to avoid leaking information.
                    let path = pi.key();
                    let (_, suffix) = path.split_once("/dists/").unwrap();
                    format!("dists/{suffix}")
                })
                .collect(),
            packages: inconsistent_objects
                .packages
                .iter()
                .map(|p| p.key().to_string())
                .collect(),
        }
    }
}<|MERGE_RESOLUTION|>--- conflicted
+++ resolved
@@ -9,7 +9,8 @@
 use sqlx::{Postgres, Transaction};
 use tracing::{Level, instrument};
 
-<<<<<<< HEAD
+use crate::api::{ErrorResponse, TenantID};
+
 #[derive(Debug, Clone)]
 pub enum Expected {
     Exists {
@@ -28,17 +29,6 @@
     DoesNotExist {
         key: String,
     },
-=======
-use crate::api::{ErrorResponse, TenantID};
-
-#[derive(Debug, Serialize, Deserialize)]
-pub struct InconsistentObjects {
-    release: bool,
-    clearsigned: bool,
-    detached: bool,
-    packages_indexes: Vec<PackagesIndexId>,
-    package_filenames: Vec<String>,
->>>>>>> 9ac53e2e
 }
 
 impl Expected {
