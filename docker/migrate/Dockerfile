--- conflicted
+++ resolved
@@ -3,11 +3,5 @@
 WORKDIR /app
 COPY ./package.json ./package-lock.json ./
 RUN npm install
-<<<<<<< HEAD
-COPY . .
-RUN npm run build
-
-=======
 COPY ./prisma ./
->>>>>>> 9f0a0ad2
 ENTRYPOINT ["npm", "run", "migrate"]